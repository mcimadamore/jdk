/*
 *  Copyright (c) 2020, 2023, Oracle and/or its affiliates. All rights reserved.
 *  DO NOT ALTER OR REMOVE COPYRIGHT NOTICES OR THIS FILE HEADER.
 *
 *  This code is free software; you can redistribute it and/or modify it
 *  under the terms of the GNU General Public License version 2 only, as
 *  published by the Free Software Foundation.
 *
 *  This code is distributed in the hope that it will be useful, but WITHOUT
 *  ANY WARRANTY; without even the implied warranty of MERCHANTABILITY or
 *  FITNESS FOR A PARTICULAR PURPOSE.  See the GNU General Public License
 *  version 2 for more details (a copy is included in the LICENSE file that
 *  accompanied this code).
 *
 *  You should have received a copy of the GNU General Public License version
 *  2 along with this work; if not, write to the Free Software Foundation,
 *  Inc., 51 Franklin St, Fifth Floor, Boston, MA 02110-1301 USA.
 *
 *   Please contact Oracle, 500 Oracle Parkway, Redwood Shores, CA 94065 USA
 *  or visit www.oracle.com if you need additional information or have any
 *  questions.
 *
 */

/*
 * @test
 * @enablePreview
 * @requires jdk.foreign.linker != "UNSUPPORTED"
 * @modules java.base/jdk.internal.foreign
 * @run testng/othervm --enable-native-access=ALL-UNNAMED TestIllegalLink
 */

import java.lang.foreign.Arena;
import java.lang.foreign.Linker;
import java.lang.foreign.FunctionDescriptor;
import java.lang.foreign.MemorySegment;
import java.lang.foreign.MemoryLayout;
import java.lang.foreign.ValueLayout;
import java.lang.invoke.MethodHandle;
import java.lang.invoke.MethodHandles;
import java.lang.invoke.MethodType;
import java.nio.ByteOrder;
import java.util.ArrayList;
import java.util.Arrays;
import java.util.List;

import jdk.internal.foreign.CABI;
import org.testng.annotations.DataProvider;
import org.testng.annotations.Test;

import static org.testng.Assert.assertTrue;
import static org.testng.Assert.fail;

public class TestIllegalLink extends NativeTestHelper {

    private static final boolean IS_SYSV = CABI.current() == CABI.SYS_V;

    private static final MemorySegment DUMMY_TARGET = MemorySegment.ofAddress(1);
    private static final MethodHandle DUMMY_TARGET_MH = MethodHandles.empty(MethodType.methodType(void.class));
    private static final Linker ABI = Linker.nativeLinker();

    @Test(dataProvider = "types")
    public void testIllegalLayouts(FunctionDescriptor desc, Linker.Option[] options, String expectedExceptionMessage) {
        try {
            ABI.downcallHandle(DUMMY_TARGET, desc, options);
            fail("Expected IllegalArgumentException was not thrown");
        } catch (IllegalArgumentException e) {
            assertTrue(e.getMessage().contains(expectedExceptionMessage),
                    e.getMessage() + " does not contain " + expectedExceptionMessage);
        }
    }

    @Test(dataProvider = "downcallOnlyOptions",
          expectedExceptions = IllegalArgumentException.class,
          expectedExceptionsMessageRegExp = ".*Not supported for upcall.*")
    public void testIllegalUpcallOptions(Linker.Option downcallOnlyOption) {
        ABI.upcallStub(DUMMY_TARGET_MH, FunctionDescriptor.ofVoid(), Arena.ofAuto(), downcallOnlyOption);
    }

    @Test(dataProvider = "illegalCaptureState",
          expectedExceptions = IllegalArgumentException.class,
          expectedExceptionsMessageRegExp = ".*Unknown name.*")
    public void testIllegalCaptureState(String name) {
        Linker.Option.captureCallState(name);
    }

    // where

    @DataProvider
    public static Object[][] illegalCaptureState() {
        if (!IS_WINDOWS) {
            return new Object[][]{
                { "GetLastError" },
                { "WSAGetLastError" },
            };
        }
        return new Object[][]{};
    }

    @DataProvider
    public static Object[][] downcallOnlyOptions() {
        return new Object[][]{
            { Linker.Option.firstVariadicArg(0) },
            { Linker.Option.captureCallState("errno") },
            { Linker.Option.isTrivial() },
        };
    }

    @DataProvider
    public static Object[][] types() {
        Linker.Option[] NO_OPTIONS = new Linker.Option[0];
        List<Object[]> cases = new ArrayList<>(Arrays.asList(new Object[][]{
            {
                    FunctionDescriptor.of(MemoryLayout.sequenceLayout(2, C_INT)),
                    NO_OPTIONS,
                    "Unsupported layout: [2:i4]"
            },
            {
                    FunctionDescriptor.ofVoid(MemoryLayout.sequenceLayout(2, C_INT)),
                    NO_OPTIONS,
                    "Unsupported layout: [2:i4]"
            },
            {
                    FunctionDescriptor.ofVoid(C_INT.withByteAlignment(2)),
<<<<<<< HEAD
                    "Unsupported layout: 2%i4"
            },
            {
                    FunctionDescriptor.ofVoid(C_POINTER.withByteAlignment(2)),
                    "Unsupported layout: 2%a8"
            },
            {
                    FunctionDescriptor.ofVoid(ValueLayout.JAVA_CHAR.withByteAlignment(4)),
                    "Unsupported layout: 4%c2"
=======
                    NO_OPTIONS,
                    "Layout alignment must be natural alignment"
            },
            {
                    FunctionDescriptor.ofVoid(C_POINTER.withByteAlignment(2)),
                    NO_OPTIONS,
                    "Layout alignment must be natural alignment"
            },
            {
                    FunctionDescriptor.ofVoid(ValueLayout.JAVA_CHAR.withByteAlignment(4)),
                    NO_OPTIONS,
                    "Layout alignment must be natural alignment"
>>>>>>> 268ec61d
            },
            {
                    FunctionDescriptor.ofVoid(MemoryLayout.structLayout(
                            C_CHAR.withName("x").withByteAlignment(1),
                            C_SHORT.withName("y").withByteAlignment(1),
                            C_INT.withName("z").withByteAlignment(1)
                            ).withByteAlignment(1)),
<<<<<<< HEAD
                    "Unsupported layout: 1%s2"
=======
                    NO_OPTIONS,
                    "Layout alignment must be natural alignment"
>>>>>>> 268ec61d
            },
            {
                    FunctionDescriptor.ofVoid(MemoryLayout.structLayout(
                            MemoryLayout.structLayout(
                                C_CHAR.withName("x").withByteAlignment(1),
                                C_SHORT.withName("y").withByteAlignment(1),
                                C_INT.withName("z").withByteAlignment(1)
                            ))),
<<<<<<< HEAD
                    "Unsupported layout: 1%s2"
=======
                    NO_OPTIONS,
                    "Layout alignment must be natural alignment"
>>>>>>> 268ec61d
            },
            {
                    FunctionDescriptor.ofVoid(MemoryLayout.structLayout(
                            MemoryLayout.sequenceLayout(
                                C_INT.withByteAlignment(1)
                            ))),
<<<<<<< HEAD
                    "Unsupported layout: 1%i4"
=======
                    NO_OPTIONS,
                    "Layout alignment must be natural alignment"
>>>>>>> 268ec61d
            },
            {
                    FunctionDescriptor.ofVoid(MemoryLayout.structLayout(
                            ValueLayout.JAVA_INT,
                            MemoryLayout.paddingLayout(4), // no excess padding
                            ValueLayout.JAVA_INT)),
                    NO_OPTIONS,
                    "unexpected offset"
            },
            {
                    FunctionDescriptor.of(C_INT.withOrder(nonNativeOrder())),
<<<<<<< HEAD
                    "Unsupported layout: I4"
            },
            {
                    FunctionDescriptor.of(MemoryLayout.structLayout(C_INT.withOrder(nonNativeOrder()))),
                    "Unsupported layout: I4"
            },
            {
                    FunctionDescriptor.of(MemoryLayout.structLayout(MemoryLayout.sequenceLayout(C_INT.withOrder(nonNativeOrder())))),
                    "Unsupported layout: I4"
=======
                    NO_OPTIONS,
                    "Layout does not have the right byte order"
            },
            {
                    FunctionDescriptor.of(MemoryLayout.structLayout(C_INT.withOrder(nonNativeOrder()))),
                    NO_OPTIONS,
                    "Layout does not have the right byte order"
            },
            {
                    FunctionDescriptor.of(MemoryLayout.structLayout(MemoryLayout.sequenceLayout(C_INT.withOrder(nonNativeOrder())))),
                    NO_OPTIONS,
                    "Layout does not have the right byte order"
>>>>>>> 268ec61d
            },
            {
                    FunctionDescriptor.ofVoid(MemoryLayout.structLayout(
                            ValueLayout.JAVA_LONG,
                            ValueLayout.JAVA_INT)), // missing trailing padding
                    NO_OPTIONS,
                    "has unexpected size"
            },
            {
                    FunctionDescriptor.ofVoid(MemoryLayout.structLayout(
                            ValueLayout.JAVA_INT,
                            MemoryLayout.paddingLayout(4))), // too much trailing padding
                    NO_OPTIONS,
                    "has unexpected size"
            },
        }));

        for (ValueLayout illegalLayout : List.of(C_CHAR, ValueLayout.JAVA_CHAR, C_BOOL, C_SHORT, C_FLOAT)) {
            cases.add(new Object[]{
                FunctionDescriptor.ofVoid(C_INT, illegalLayout),
                new Linker.Option[]{Linker.Option.firstVariadicArg(1)},
                "Invalid variadic argument layout"
            });
        }

        if (IS_SYSV) {
            cases.add(new Object[] {
                    FunctionDescriptor.ofVoid(MemoryLayout.structLayout(
                            MemoryLayout.sequenceLayout(
                                C_INT
                            ))),
                    NO_OPTIONS,
                    "GroupLayout is too large"
            });
        }
        return cases.toArray(Object[][]::new);
    }

    private static ByteOrder nonNativeOrder() {
        return ByteOrder.nativeOrder() == ByteOrder.LITTLE_ENDIAN
                ? ByteOrder.BIG_ENDIAN
                : ByteOrder.LITTLE_ENDIAN;
    }

}<|MERGE_RESOLUTION|>--- conflicted
+++ resolved
@@ -122,30 +122,18 @@
             },
             {
                     FunctionDescriptor.ofVoid(C_INT.withByteAlignment(2)),
-<<<<<<< HEAD
+                    NO_OPTIONS,
                     "Unsupported layout: 2%i4"
             },
             {
                     FunctionDescriptor.ofVoid(C_POINTER.withByteAlignment(2)),
+                    NO_OPTIONS,
                     "Unsupported layout: 2%a8"
             },
             {
                     FunctionDescriptor.ofVoid(ValueLayout.JAVA_CHAR.withByteAlignment(4)),
+                    NO_OPTIONS,
                     "Unsupported layout: 4%c2"
-=======
-                    NO_OPTIONS,
-                    "Layout alignment must be natural alignment"
-            },
-            {
-                    FunctionDescriptor.ofVoid(C_POINTER.withByteAlignment(2)),
-                    NO_OPTIONS,
-                    "Layout alignment must be natural alignment"
-            },
-            {
-                    FunctionDescriptor.ofVoid(ValueLayout.JAVA_CHAR.withByteAlignment(4)),
-                    NO_OPTIONS,
-                    "Layout alignment must be natural alignment"
->>>>>>> 268ec61d
             },
             {
                     FunctionDescriptor.ofVoid(MemoryLayout.structLayout(
@@ -153,12 +141,8 @@
                             C_SHORT.withName("y").withByteAlignment(1),
                             C_INT.withName("z").withByteAlignment(1)
                             ).withByteAlignment(1)),
-<<<<<<< HEAD
+                    NO_OPTIONS,
                     "Unsupported layout: 1%s2"
-=======
-                    NO_OPTIONS,
-                    "Layout alignment must be natural alignment"
->>>>>>> 268ec61d
             },
             {
                     FunctionDescriptor.ofVoid(MemoryLayout.structLayout(
@@ -167,24 +151,16 @@
                                 C_SHORT.withName("y").withByteAlignment(1),
                                 C_INT.withName("z").withByteAlignment(1)
                             ))),
-<<<<<<< HEAD
+                    NO_OPTIONS,
                     "Unsupported layout: 1%s2"
-=======
-                    NO_OPTIONS,
-                    "Layout alignment must be natural alignment"
->>>>>>> 268ec61d
             },
             {
                     FunctionDescriptor.ofVoid(MemoryLayout.structLayout(
                             MemoryLayout.sequenceLayout(
                                 C_INT.withByteAlignment(1)
                             ))),
-<<<<<<< HEAD
+                    NO_OPTIONS,
                     "Unsupported layout: 1%i4"
-=======
-                    NO_OPTIONS,
-                    "Layout alignment must be natural alignment"
->>>>>>> 268ec61d
             },
             {
                     FunctionDescriptor.ofVoid(MemoryLayout.structLayout(
@@ -196,30 +172,18 @@
             },
             {
                     FunctionDescriptor.of(C_INT.withOrder(nonNativeOrder())),
-<<<<<<< HEAD
+                    NO_OPTIONS,
                     "Unsupported layout: I4"
             },
             {
                     FunctionDescriptor.of(MemoryLayout.structLayout(C_INT.withOrder(nonNativeOrder()))),
+                    NO_OPTIONS,
                     "Unsupported layout: I4"
             },
             {
                     FunctionDescriptor.of(MemoryLayout.structLayout(MemoryLayout.sequenceLayout(C_INT.withOrder(nonNativeOrder())))),
+                    NO_OPTIONS,
                     "Unsupported layout: I4"
-=======
-                    NO_OPTIONS,
-                    "Layout does not have the right byte order"
-            },
-            {
-                    FunctionDescriptor.of(MemoryLayout.structLayout(C_INT.withOrder(nonNativeOrder()))),
-                    NO_OPTIONS,
-                    "Layout does not have the right byte order"
-            },
-            {
-                    FunctionDescriptor.of(MemoryLayout.structLayout(MemoryLayout.sequenceLayout(C_INT.withOrder(nonNativeOrder())))),
-                    NO_OPTIONS,
-                    "Layout does not have the right byte order"
->>>>>>> 268ec61d
             },
             {
                     FunctionDescriptor.ofVoid(MemoryLayout.structLayout(
