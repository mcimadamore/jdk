/*
 * Copyright (c) 2020, 2022, Oracle and/or its affiliates. All rights reserved.
 * DO NOT ALTER OR REMOVE COPYRIGHT NOTICES OR THIS FILE HEADER.
 *
 * This code is free software; you can redistribute it and/or modify it
 * under the terms of the GNU General Public License version 2 only, as
 * published by the Free Software Foundation.
 *
 * This code is distributed in the hope that it will be useful, but WITHOUT
 * ANY WARRANTY; without even the implied warranty of MERCHANTABILITY or
 * FITNESS FOR A PARTICULAR PURPOSE.  See the GNU General Public License
 * version 2 for more details (a copy is included in the LICENSE file that
 * accompanied this code).
 *
 * You should have received a copy of the GNU General Public License version
 * 2 along with this work; if not, write to the Free Software Foundation,
 * Inc., 51 Franklin St, Fifth Floor, Boston, MA 02110-1301 USA.
 *
 * Please contact Oracle, 500 Oracle Parkway, Redwood Shores, CA 94065 USA
 * or visit www.oracle.com if you need additional information or have any
 * questions.
 */

/*
 * @test
 * @enablePreview
 * @requires ((os.arch == "amd64" | os.arch == "x86_64") & sun.arch.data.model == "64") | os.arch == "aarch64"
 * @run testng/othervm --enable-native-access=ALL-UNNAMED StdLibTest
 */

import java.lang.invoke.MethodHandle;
import java.lang.invoke.MethodHandles;
import java.lang.invoke.MethodType;
import java.time.Instant;
import java.time.LocalDateTime;
import java.time.ZoneOffset;
import java.time.ZonedDateTime;
import java.util.ArrayList;
import java.util.Arrays;
import java.util.Collections;
import java.util.LinkedHashSet;
import java.util.List;
import java.util.Set;
import java.util.function.BiConsumer;
import java.util.function.Function;
import java.util.stream.Collectors;
import java.util.stream.Stream;

import java.lang.foreign.*;

import org.testng.annotations.*;

import static org.testng.Assert.*;

@Test
public class StdLibTest extends NativeTestHelper {

    final static Linker abi = Linker.nativeLinker();

    private StdLibHelper stdLibHelper = new StdLibHelper();

    @Test(dataProvider = "stringPairs")
    void test_strcat(String s1, String s2) throws Throwable {
        assertEquals(stdLibHelper.strcat(s1, s2), s1 + s2);
    }

    @Test(dataProvider = "stringPairs")
    void test_strcmp(String s1, String s2) throws Throwable {
        assertEquals(Math.signum(stdLibHelper.strcmp(s1, s2)), Math.signum(s1.compareTo(s2)));
    }

    @Test(dataProvider = "strings")
    void test_puts(String s) throws Throwable {
        assertTrue(stdLibHelper.puts(s) >= 0);
    }

    @Test(dataProvider = "strings")
    void test_strlen(String s) throws Throwable {
        assertEquals(stdLibHelper.strlen(s), s.length());
    }

    @Test(dataProvider = "instants")
    void test_time(Instant instant) throws Throwable {
        StdLibHelper.Tm tm = stdLibHelper.gmtime(instant.getEpochSecond());
        LocalDateTime localTime = LocalDateTime.ofInstant(instant, ZoneOffset.UTC);
        assertEquals(tm.sec(), localTime.getSecond());
        assertEquals(tm.min(), localTime.getMinute());
        assertEquals(tm.hour(), localTime.getHour());
        //day pf year in Java has 1-offset
        assertEquals(tm.yday(), localTime.getDayOfYear() - 1);
        assertEquals(tm.mday(), localTime.getDayOfMonth());
        //days of week starts from Sunday in C, but on Monday in Java, also account for 1-offset
        assertEquals((tm.wday() + 6) % 7, localTime.getDayOfWeek().getValue() - 1);
        //month in Java has 1-offset
        assertEquals(tm.mon(), localTime.getMonth().getValue() - 1);
        assertEquals(tm.isdst(), ZoneOffset.UTC.getRules()
                .isDaylightSavings(Instant.ofEpochMilli(instant.getEpochSecond() * 1000)));
    }

    @Test(dataProvider = "ints")
    void test_qsort(List<Integer> ints) throws Throwable {
        if (ints.size() > 0) {
            int[] input = ints.stream().mapToInt(i -> i).toArray();
            int[] sorted = stdLibHelper.qsort(input);
            Arrays.sort(input);
            assertEquals(sorted, input);
        }
    }

    @Test
    void test_rand() throws Throwable {
        int val = stdLibHelper.rand();
        for (int i = 0 ; i < 100 ; i++) {
            int newVal = stdLibHelper.rand();
            if (newVal != val) {
                return; //ok
            }
            val = newVal;
        }
        fail("All values are the same! " + val);
    }

    @Test(dataProvider = "printfArgs")
    void test_printf(List<PrintfArg> args) throws Throwable {
        String formatArgs = args.stream()
                .map(a -> a.format)
                .collect(Collectors.joining(","));

        String formatString = "hello(" + formatArgs + ")\n";

        String expected = String.format(formatString, args.stream()
                .map(a -> a.javaValue).toArray());

        int found = stdLibHelper.printf(formatString, args);
        assertEquals(found, expected.length());
    }

    @Test(dataProvider = "printfArgs")
    void test_vprintf(List<PrintfArg> args) throws Throwable {
        String formatArgs = args.stream()
                .map(a -> a.format)
                .collect(Collectors.joining(","));

        String formatString = "hello(" + formatArgs + ")\n";

        String expected = String.format(formatString, args.stream()
                .map(a -> a.javaValue).toArray());

        int found = stdLibHelper.vprintf(formatString, args);
        assertEquals(found, expected.length());
    }

    static class StdLibHelper {

        final static MethodHandle strcat = abi.downcallHandle(abi.defaultLookup().lookup("strcat").get(),
                FunctionDescriptor.of(C_POINTER, C_POINTER, C_POINTER))
                .asType(MethodType.methodType(MemoryAddress.class, MemorySegment.class, MemorySegment.class)); // exact signature match


        final static MethodHandle strcmp = abi.downcallHandle(abi.defaultLookup().lookup("strcmp").get(),
                FunctionDescriptor.of(C_INT, C_POINTER, C_POINTER));

        final static MethodHandle puts = abi.downcallHandle(abi.defaultLookup().lookup("puts").get(),
                FunctionDescriptor.of(C_INT, C_POINTER));

        final static MethodHandle strlen = abi.downcallHandle(abi.defaultLookup().lookup("strlen").get(),
                FunctionDescriptor.of(C_INT, C_POINTER));

        final static MethodHandle gmtime = abi.downcallHandle(abi.defaultLookup().lookup("gmtime").get(),
                FunctionDescriptor.of(C_POINTER, C_POINTER));

        final static MethodHandle qsort = abi.downcallHandle(abi.defaultLookup().lookup("qsort").get(),
                FunctionDescriptor.ofVoid(C_POINTER, C_LONG_LONG, C_LONG_LONG, C_POINTER));

        final static FunctionDescriptor qsortComparFunction = FunctionDescriptor.of(C_INT, C_POINTER, C_POINTER);

        final static MethodHandle qsortCompar;

        final static MethodHandle rand = abi.downcallHandle(abi.defaultLookup().lookup("rand").get(),
                FunctionDescriptor.of(C_INT));

        final static MethodHandle vprintf = abi.downcallHandle(abi.defaultLookup().lookup("vprintf").get(),
                FunctionDescriptor.of(C_INT, C_POINTER, C_POINTER));

<<<<<<< HEAD
        final static Addressable printfAddr = abi.lookup("printf").get();
=======
        final static Addressable printfAddr = abi.defaultLookup().lookup("printf").get();
>>>>>>> 41d055ab

        final static FunctionDescriptor printfBase = FunctionDescriptor.of(C_INT, C_POINTER);

        static {
            try {
                //qsort upcall handle
                qsortCompar = MethodHandles.lookup().findStatic(StdLibTest.StdLibHelper.class, "qsortCompare",
                        Linker.upcallType(qsortComparFunction));
            } catch (ReflectiveOperationException ex) {
                throw new IllegalStateException(ex);
            }
        }

        String strcat(String s1, String s2) throws Throwable {
            try (MemorySession session = MemorySession.openConfined()) {
                MemorySegment buf = session.allocate(s1.length() + s2.length() + 1);
                buf.setUtf8String(0, s1);
                MemorySegment other = session.allocateUtf8String(s2);
                return ((MemoryAddress)strcat.invokeExact(buf, other)).getUtf8String(0);
            }
        }

        int strcmp(String s1, String s2) throws Throwable {
            try (MemorySession session = MemorySession.openConfined()) {
                MemorySegment ns1 = session.allocateUtf8String(s1);
                MemorySegment ns2 = session.allocateUtf8String(s2);
                return (int)strcmp.invoke(ns1, ns2);
            }
        }

        int puts(String msg) throws Throwable {
            try (MemorySession session = MemorySession.openConfined()) {
                MemorySegment s = session.allocateUtf8String(msg);
                return (int)puts.invoke(s);
            }
        }

        int strlen(String msg) throws Throwable {
            try (MemorySession session = MemorySession.openConfined()) {
                MemorySegment s = session.allocateUtf8String(msg);
                return (int)strlen.invoke(s);
            }
        }

        Tm gmtime(long arg) throws Throwable {
            try (MemorySession session = MemorySession.openConfined()) {
                MemorySegment time = session.allocate(8);
                time.set(C_LONG_LONG, 0, arg);
                return new Tm((MemoryAddress)gmtime.invoke(time));
            }
        }

        static class Tm {

            //Tm pointer should never be freed directly, as it points to shared memory
            private final MemorySegment base;

            static final long SIZE = 56;

            Tm(MemoryAddress addr) {
                this.base = MemorySegment.ofAddress(addr, SIZE, MemorySession.global());
            }

            int sec() {
                return base.get(C_INT, 0);
            }
            int min() {
                return base.get(C_INT, 4);
            }
            int hour() {
                return base.get(C_INT, 8);
            }
            int mday() {
                return base.get(C_INT, 12);
            }
            int mon() {
                return base.get(C_INT, 16);
            }
            int year() {
                return base.get(C_INT, 20);
            }
            int wday() {
                return base.get(C_INT, 24);
            }
            int yday() {
                return base.get(C_INT, 28);
            }
            boolean isdst() {
                return base.get(C_BOOL, 32);
            }
        }

        int[] qsort(int[] arr) throws Throwable {
            //init native array
            try (MemorySession session = MemorySession.openConfined()) {
                MemorySegment nativeArr = session.allocateArray(C_INT, arr);

                //call qsort
                Addressable qsortUpcallStub = abi.upcallStub(qsortCompar, qsortComparFunction, session);

                qsort.invoke(nativeArr, (long)arr.length, C_INT.byteSize(), qsortUpcallStub);

                //convert back to Java array
                return nativeArr.toArray(C_INT);
            }
        }

        static int qsortCompare(MemoryAddress addr1, MemoryAddress addr2) {
            return addr1.get(C_INT, 0) -
                   addr2.get(C_INT, 0);
        }

        int rand() throws Throwable {
            return (int)rand.invokeExact();
        }

        int printf(String format, List<PrintfArg> args) throws Throwable {
            try (MemorySession session = MemorySession.openConfined()) {
                MemorySegment formatStr = session.allocateUtf8String(format);
                return (int)specializedPrintf(args).invoke(formatStr,
                        args.stream().map(a -> a.nativeValue(session)).toArray());
            }
        }

        int vprintf(String format, List<PrintfArg> args) throws Throwable {
            try (MemorySession session = MemorySession.openConfined()) {
                MemorySegment formatStr = session.allocateUtf8String(format);
                VaList vaList = VaList.make(b -> args.forEach(a -> a.accept(b, session)), session);
                return (int)vprintf.invoke(formatStr, vaList);
            }
        }

        private MethodHandle specializedPrintf(List<PrintfArg> args) {
            //method type
            MethodType mt = MethodType.methodType(int.class, MemoryAddress.class);
            FunctionDescriptor fd = printfBase;
            List<MemoryLayout> variadicLayouts = new ArrayList<>(args.size());
            for (PrintfArg arg : args) {
                mt = mt.appendParameterTypes(arg.carrier);
                variadicLayouts.add(arg.layout);
            }
            MethodHandle mh = abi.downcallHandle(printfAddr,
                    fd.asVariadic(variadicLayouts.toArray(new MemoryLayout[args.size()])));
            return mh.asSpreader(1, Object[].class, args.size());
        }
    }

    /*** data providers ***/

    @DataProvider
    public static Object[][] ints() {
        return perms(0, new Integer[] { 0, 1, 2, 3, 4 }).stream()
                .map(l -> new Object[] { l })
                .toArray(Object[][]::new);
    }

    @DataProvider
    public static Object[][] strings() {
        return perms(0, new String[] { "a", "b", "c" }).stream()
                .map(l -> new Object[] { String.join("", l) })
                .toArray(Object[][]::new);
    }

    @DataProvider
    public static Object[][] stringPairs() {
        Object[][] strings = strings();
        Object[][] stringPairs = new Object[strings.length * strings.length][];
        int pos = 0;
        for (Object[] s1 : strings) {
            for (Object[] s2 : strings) {
                stringPairs[pos++] = new Object[] { s1[0], s2[0] };
            }
        }
        return stringPairs;
    }

    @DataProvider
    public static Object[][] instants() {
        Instant start = ZonedDateTime.of(LocalDateTime.parse("2017-01-01T00:00:00"), ZoneOffset.UTC).toInstant();
        Instant end = ZonedDateTime.of(LocalDateTime.parse("2017-12-31T00:00:00"), ZoneOffset.UTC).toInstant();
        Object[][] instants = new Object[100][];
        for (int i = 0 ; i < instants.length ; i++) {
            Instant instant = start.plusSeconds((long)(Math.random() * (end.getEpochSecond() - start.getEpochSecond())));
            instants[i] = new Object[] { instant };
        }
        return instants;
    }

    @DataProvider
    public static Object[][] printfArgs() {
        ArrayList<List<PrintfArg>> res = new ArrayList<>();
        List<List<PrintfArg>> perms = new ArrayList<>(perms(0, PrintfArg.values()));
        for (int i = 0 ; i < 100 ; i++) {
            Collections.shuffle(perms);
            res.addAll(perms);
        }
        return res.stream()
                .map(l -> new Object[] { l })
                .toArray(Object[][]::new);
    }

    enum PrintfArg implements BiConsumer<VaList.Builder, MemorySession> {

        INTEGRAL(int.class, C_INT, "%d", session -> 42, 42, VaList.Builder::addVarg),
        STRING(MemoryAddress.class, C_POINTER, "%s", session -> {
            var segment = MemorySegment.allocateNative(4, session);
            segment.setUtf8String(0, "str");
            return segment.address();
        }, "str", VaList.Builder::addVarg),
        CHAR(byte.class, C_CHAR, "%c", session -> (byte) 'h', 'h', (builder, layout, value) -> builder.addVarg(C_INT, (int)value)),
        DOUBLE(double.class, C_DOUBLE, "%.4f", session ->1.2345d, 1.2345d, VaList.Builder::addVarg);

        final Class<?> carrier;
        final ValueLayout layout;
        final String format;
        final Function<MemorySession, ?> nativeValueFactory;
        final Object javaValue;
        @SuppressWarnings("rawtypes")
        final VaListBuilderCall builderCall;

        <Z, L extends ValueLayout> PrintfArg(Class<?> carrier, L layout, String format, Function<MemorySession, Z> nativeValueFactory, Object javaValue, VaListBuilderCall<Z, L> builderCall) {
            this.carrier = carrier;
            this.layout = layout;
            this.format = format;
            this.nativeValueFactory = nativeValueFactory;
            this.javaValue = javaValue;
            this.builderCall = builderCall;
        }

        @Override
        @SuppressWarnings("unchecked")
        public void accept(VaList.Builder builder, MemorySession session) {
            builderCall.build(builder, layout, nativeValueFactory.apply(session));
        }

        interface VaListBuilderCall<V, L> {
            void build(VaList.Builder builder, L layout, V value);
        }

        public Object nativeValue(MemorySession session) {
            return nativeValueFactory.apply(session);
        }
    }

    static <Z> Set<List<Z>> perms(int count, Z[] arr) {
        if (count == arr.length) {
            return Set.of(List.of());
        } else {
            return Arrays.stream(arr)
                    .flatMap(num -> {
                        Set<List<Z>> perms = perms(count + 1, arr);
                        return Stream.concat(
                                //take n
                                perms.stream().map(l -> {
                                    List<Z> li = new ArrayList<>(l);
                                    li.add(num);
                                    return li;
                                }),
                                //drop n
                                perms.stream());
                    }).collect(Collectors.toCollection(LinkedHashSet::new));
        }
    }
}<|MERGE_RESOLUTION|>--- conflicted
+++ resolved
@@ -182,11 +182,7 @@
         final static MethodHandle vprintf = abi.downcallHandle(abi.defaultLookup().lookup("vprintf").get(),
                 FunctionDescriptor.of(C_INT, C_POINTER, C_POINTER));
 
-<<<<<<< HEAD
-        final static Addressable printfAddr = abi.lookup("printf").get();
-=======
         final static Addressable printfAddr = abi.defaultLookup().lookup("printf").get();
->>>>>>> 41d055ab
 
         final static FunctionDescriptor printfBase = FunctionDescriptor.of(C_INT, C_POINTER);
 
