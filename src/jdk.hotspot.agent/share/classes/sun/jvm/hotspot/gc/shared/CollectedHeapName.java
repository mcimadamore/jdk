--- conflicted
+++ resolved
@@ -33,10 +33,7 @@
 
   public static final CollectedHeapName GEN_COLLECTED_HEAP = new CollectedHeapName("GenCollectedHeap");
   public static final CollectedHeapName CMS_HEAP = new CollectedHeapName("CMSHeap");
-<<<<<<< HEAD
-=======
   public static final CollectedHeapName SERIAL_HEAP = new CollectedHeapName("SerialHeap");
->>>>>>> a908316a
   public static final CollectedHeapName G1_COLLECTED_HEAP = new CollectedHeapName("G1CollectedHeap");
   public static final CollectedHeapName PARALLEL_SCAVENGE_HEAP = new CollectedHeapName("ParallelScavengeHeap");
 
