--- conflicted
+++ resolved
@@ -289,7 +289,6 @@
     }
 
     @DefinedBy(Api.COMPILER_TREE)
-<<<<<<< HEAD
     public JCTree visitStringTemplate(StringTemplateTree node, P p) {
         JCStringTemplate t = (JCStringTemplate) node;
         List<JCExpression> expressions = copy(t.expressions, p);
@@ -297,8 +296,6 @@
     }
 
     @DefinedBy(Api.COMPILER_TREE)
-=======
->>>>>>> 7b3a96d5
     public JCTree visitMethod(MethodTree node, P p) {
         JCMethodDecl t  = (JCMethodDecl) node;
         JCModifiers mods = copy(t.mods, p);
