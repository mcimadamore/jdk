--- conflicted
+++ resolved
@@ -101,11 +101,8 @@
     private final boolean disableProtectedAccessors; // experimental
     private final PkgInfo pkginfoOpt;
     private final boolean optimizeOuterThis;
-<<<<<<< HEAD
+    private final boolean useMatchException;
     private final boolean desugarLazyStatics;
-=======
-    private final boolean useMatchException;
->>>>>>> 40106422
 
     @SuppressWarnings("this-escape")
     protected Lower(Context context) {
@@ -133,14 +130,11 @@
             target.optimizeOuterThis() ||
             options.getBoolean("optimizeOuterThis", false);
         disableProtectedAccessors = options.isSet("disableProtectedAccessors");
-<<<<<<< HEAD
-        desugarLazyStatics = options.isSet("desugarLazyStatics");
-=======
         Source source = Source.instance(context);
         Preview preview = Preview.instance(context);
         useMatchException = Feature.PATTERN_SWITCH.allowedInSource(source) &&
                             (preview.isEnabled() || !preview.isPreview(Feature.PATTERN_SWITCH));
->>>>>>> 40106422
+        desugarLazyStatics = options.isSet("desugarLazyStatics");
     }
 
     /** The currently enclosing class.
