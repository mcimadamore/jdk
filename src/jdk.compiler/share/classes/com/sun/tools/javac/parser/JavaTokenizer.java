--- conflicted
+++ resolved
@@ -107,6 +107,16 @@
     protected final StringBuilder sb;
 
     /**
+     * Tokens pending to be read from string template embedded expressions.
+     */
+    protected List<Token> pendingTokens;
+
+    /**
+     * String template fragment ranges; end-endPos pairs.
+     */
+    protected List<Integer> fragmentRanges;
+
+    /**
      * The token kind, set by nextToken().
      */
     protected TokenKind tk;
@@ -135,6 +145,16 @@
      * true if contains escape sequences, set by nextToken().
      */
     protected boolean hasEscapeSequences;
+
+    /**
+     * true if contains templated string escape sequences, set by nextToken().
+     */
+    protected boolean isStringTemplate;
+
+    /**
+     * true if errors are pending from embedded expressions.
+     */
+    protected boolean hasStringTemplateErrors;
 
     /**
      * The set of lint options currently in effect. It is initialized
@@ -171,6 +191,8 @@
         this.enableLineDocComments = fac.enableLineDocComments;
         this.lint = fac.lint;
         this.sb = new StringBuilder(256);
+        this.pendingTokens = List.nil();
+        this.fragmentRanges = List.nil();
     }
 
     /**
@@ -323,6 +345,86 @@
         accept('\r');
         accept('\n');
         processLineTerminator(start, position());
+    }
+
+    /**
+     * Scan the content of a string template expression.
+     *
+     * @param pos     start of literal
+     * @param endPos  start of embedded expression
+     */
+    private void scanEmbeddedExpression(int pos, int endPos) {
+        // If first embedded expression.
+        if (!isStringTemplate) {
+            checkSourceLevel(pos, Feature.STRING_TEMPLATES);
+            fragmentRanges = fragmentRanges.append(pos);
+            isStringTemplate = true;
+        }
+        // Track end of previous fragment.
+        fragmentRanges = fragmentRanges.append(endPos);
+        // Keep backslash and add rest of placeholder.
+        sb.append("{}");
+
+        // Separate tokenizer for the embedded expression.
+        JavaTokenizer tokenizer = new JavaTokenizer(fac, buffer(), length());
+        tokenizer.reset(position());
+
+        // Track brace depth.
+        int braceCount = 0;
+
+        // Accumulate tokens.
+        List<Token> tokens = List.nil();
+
+        // Stash first left brace.
+        Token token = tokenizer.readToken();
+        tokens = tokens.append(token);
+
+        while (isAvailable()) {
+            // Read and stash next token.
+            token = tokenizer.readToken();
+            tokens = tokens.append(token);
+
+            // Intercept errors
+            if (token.kind == TokenKind.ERROR) {
+                // Track start of next fragment.
+                if (isTextBlock) {
+                    reset(length());
+                } else {
+                    skipToEOLN();
+                }
+                hasStringTemplateErrors = true;
+                return;
+            }
+
+            if (token.kind == TokenKind.RBRACE) {
+                // Potential closing brace.
+                if (braceCount == 0) {
+                    break;
+                }
+
+                braceCount--;
+            } else if (token.kind == TokenKind.LBRACE) {
+                // Nesting deeper.
+                braceCount++;
+            } else if (token.kind == TokenKind.STRINGFRAGMENT) {
+                tokens = tokens.appendList(tokenizer.pendingTokens);
+                tokenizer.pendingTokens = List.nil();
+            } else if (token.kind == TokenKind.EOF) {
+                break;
+            }
+        }
+
+        // If no closing brace will be picked up as an unterminated string.
+
+        // Set main tokenizer to continue at next position.
+        int position = tokenizer.position();
+        reset(position);
+
+        // Track start of next fragment.
+        fragmentRanges = fragmentRanges.append(position);
+
+        // Pend the expression tokens after the STRINGFRAGMENT.
+        pendingTokens = pendingTokens.appendList(tokens);
     }
 
     /**
@@ -386,6 +488,17 @@
                     }
                     break;
 
+                case '{':
+                    if (isString) {
+                        scanEmbeddedExpression(pos, backslash);
+                        if (hasStringTemplateErrors) {
+                            return;
+                        }
+                    } else {
+                        lexError(position(), Errors.IllegalEscChar);
+                    }
+                    break;
+
                 default:
                     lexError(position(), Errors.IllegalEscChar);
                     break;
@@ -425,7 +538,13 @@
 
             // While characters are available.
             while (isAvailable()) {
-                if (accept("\"\"\"")) {
+                if (hasStringTemplateErrors) {
+                    break;
+                } else if (accept("\"\"\"")) {
+                    if (isStringTemplate && tk == TokenKind.STRINGLITERAL) {
+                        tk = TokenKind.STRINGFRAGMENT;
+                    }
+
                     return;
                 }
 
@@ -449,7 +568,12 @@
 
             // While characters are available.
             while (isAvailable()) {
-                if (accept('\"')) {
+                if (hasStringTemplateErrors) {
+                    break;
+                } else if (accept('\"')) {
+                    if (isStringTemplate && tk == TokenKind.STRINGLITERAL) {
+                        tk = TokenKind.STRINGFRAGMENT;
+                    }
                     return;
                 }
 
@@ -464,11 +588,18 @@
             }
         }
 
-        // String ended without close delimiter sequence.
-        lexError(pos, isTextBlock ? Errors.UnclosedTextBlock
-                                  : Errors.UnclosedStrLit);
-
-        if (firstEOLN  != NOT_FOUND) {
+        // String ended without close delimiter sequence or has embedded expression errors.
+        if (isStringTemplate) {
+            lexError(pos, isTextBlock ? Errors.TextBlockTemplateIsNotWellFormed
+                                      : Errors.StringTemplateIsNotWellFormed);
+            fragmentRanges = List.nil();
+            pendingTokens = List.nil();
+        } else {
+            lexError(pos, isTextBlock ? Errors.UnclosedTextBlock
+                                      : Errors.UnclosedStrLit);
+        }
+
+        if (!hasStringTemplateErrors && firstEOLN  != NOT_FOUND) {
             // Reset recovery position to point after text block open delimiter sequence.
             reset(firstEOLN);
         }
@@ -783,11 +914,20 @@
      * Read token (main entrypoint.)
      */
     public Token readToken() {
+        if (pendingTokens.nonEmpty()) {
+            Token token = pendingTokens.head;
+            pendingTokens = pendingTokens.tail;
+            return token;
+        }
+
         sb.setLength(0);
         name = null;
         radix = 0;
         isTextBlock = false;
         hasEscapeSequences = false;
+        isStringTemplate = false;
+        hasStringTemplateErrors = false;
+        fragmentRanges = List.nil();
 
         int pos;
         List<Comment> comments = null;
@@ -824,7 +964,7 @@
                 case 'a': case 'b': case 'c': case 'd': case 'e':
                 case 'f': case 'g': case 'h': case 'i': case 'j':
                 case 'k': case 'l': case 'm': case 'n': case 'o':
-                case 'p': case 'q': case 'r': case 's': // case 't':
+                case 'p': case 'q': case 'r': case 's': //case 't':
                 case 'u': case 'v': case 'w': case 'x': case 'y':
                 case 'z':
                 case '$': case '_': // (Spec. 3.8)
@@ -1014,7 +1154,6 @@
                 case '\"': // (Spec. 3.10)
                     scanString(pos);
                     break loop;
-<<<<<<< HEAD
                 case 't':
                     int savePos = position();
                     next();
@@ -1028,8 +1167,6 @@
                         scanIdent();
                     }
                     break loop;
-=======
->>>>>>> 7b3a96d5
                 default:
                     if (isSpecial(get())) {
                         scanOperator();
@@ -1075,6 +1212,11 @@
             }
 
             int endPos = position();
+
+            // Track end of final fragment.
+            if (isStringTemplate) {
+                fragmentRanges = fragmentRanges.append(endPos);
+            }
 
             if (tk.tag == Token.Tag.DEFAULT) {
                 return new Token(tk, pos, endPos, comments);
@@ -1107,6 +1249,11 @@
                     }
                 }
 
+                if (isStringTemplate) {
+                    // Break string into fragments and then return the first of the framents.
+                    return getFragments(string, comments);
+                }
+
                 // Translate escape sequences if present.
                 if (hasEscapeSequences) {
                     try {
@@ -1134,6 +1281,66 @@
                                        + "|");
             }
         }
+    }
+
+    /**
+     * Convert the string into a list of pending tokens to precede embedded
+     * expressions.
+     *
+     * @param string    string to fragment
+     * @param comments  comments for first token
+     *
+     * @return first pending token.
+     */
+    private Token getFragments(String string, List<Comment> comments) {
+        List<Token> tokens = List.nil();
+        Iterator<Integer> rangeIter = fragmentRanges.iterator();
+        for (String fragment : fragment(string)) {
+            fragment = fragment.translateEscapes();
+            int fragmentPos = rangeIter.next();
+            int fragmentEndPos = rangeIter.next();
+            Token token = new StringToken(TokenKind.STRINGFRAGMENT,
+                    fragmentPos, fragmentEndPos, fragment, comments);
+            comments = null;
+            tokens = tokens.append(token);
+        }
+        pendingTokens = tokens.appendList(pendingTokens);
+        Token first = pendingTokens.head;
+        pendingTokens = pendingTokens.tail;
+        return first;
+    }
+
+    /**
+     * Break string template up into fragments. "\{}" indicates where
+     * embedded expressions occur.
+     *
+     * @param string string template
+     *
+     * @return list of fragment strings
+     */
+    List<String> fragment(String string) {
+        List<String> fragments = List.nil();
+        StringBuilder sb = new StringBuilder();
+        int length = string.length();
+        for (int i = 0; i < length; i++) {
+            char ch = string.charAt(i);
+            if (ch != '\\') {
+                sb.append(ch);
+            } else if (i + 2 < length && string.charAt(i + 1) == '{'
+                    && string.charAt(i + 2) == '}') {
+                fragments = fragments.append(sb.toString());
+                sb.setLength(0);
+                i += 2;
+            } else if (i + 1 < length){
+                sb.append('\\');
+                sb.append(string.charAt(i + 1));
+                i++;
+            } else {
+                // Error already reported.
+            }
+        }
+        fragments = fragments.append(sb.toString());
+        return fragments;
     }
 
     /**
