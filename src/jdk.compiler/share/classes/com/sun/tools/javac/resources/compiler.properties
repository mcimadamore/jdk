--- conflicted
+++ resolved
@@ -1367,7 +1367,6 @@
 compiler.err.unclosed.text.block=\
     unclosed text block
 
-<<<<<<< HEAD
 compiler.err.string.template.is.not.well.formed=\
     string template is not well formed
 
@@ -1377,8 +1376,6 @@
 compiler.err.too.many.embedded.expressions=\
     too many embedded expressions
 
-=======
->>>>>>> 7b3a96d5
 # 0: string
 compiler.err.unsupported.encoding=\
     unsupported encoding: {0}
@@ -3227,6 +3224,9 @@
 compiler.misc.feature.pattern.switch=\
     patterns in switch statements
 
+compiler.misc.feature.string.templates=\
+    string templates
+
 compiler.misc.feature.unconditional.patterns.in.instanceof=\
     unconditional patterns in instanceof
 
@@ -3279,6 +3279,7 @@
 compiler.misc.type.annotation.1=\
     type annotation {0} is
 
+# TODO 308: make a better error message
 # 0: list of annotation
 compiler.misc.type.annotation=\
     type annotations {0} are
