/*
 * Copyright (c) 2002, 2024, Oracle and/or its affiliates. All rights reserved.
 * DO NOT ALTER OR REMOVE COPYRIGHT NOTICES OR THIS FILE HEADER.
 *
 * This code is free software; you can redistribute it and/or modify it
 * under the terms of the GNU General Public License version 2 only, as
 * published by the Free Software Foundation.  Oracle designates this
 * particular file as subject to the "Classpath" exception as provided
 * by Oracle in the LICENSE file that accompanied this code.
 *
 * This code is distributed in the hope that it will be useful, but WITHOUT
 * ANY WARRANTY; without even the implied warranty of MERCHANTABILITY or
 * FITNESS FOR A PARTICULAR PURPOSE.  See the GNU General Public License
 * version 2 for more details (a copy is included in the LICENSE file that
 * accompanied this code).
 *
 * You should have received a copy of the GNU General Public License version
 * 2 along with this work; if not, write to the Free Software Foundation,
 * Inc., 51 Franklin St, Fifth Floor, Boston, MA 02110-1301 USA.
 *
 * Please contact Oracle, 500 Oracle Parkway, Redwood Shores, CA 94065 USA
 * or visit www.oracle.com if you need additional information or have any
 * questions.
 */

package com.sun.tools.javac.code;

import java.util.*;

import javax.lang.model.SourceVersion;
import static javax.lang.model.SourceVersion.*;

import com.sun.tools.javac.jvm.Target;
import com.sun.tools.javac.resources.CompilerProperties.Errors;
import com.sun.tools.javac.resources.CompilerProperties.Fragments;
import com.sun.tools.javac.util.*;
import com.sun.tools.javac.util.JCDiagnostic.Error;
import com.sun.tools.javac.util.JCDiagnostic.Fragment;

import static com.sun.tools.javac.main.Option.*;

/** The source language version accepted.
 *
 *  <p><b>This is NOT part of any supported API.
 *  If you write code that depends on this, you do so at your own risk.
 *  This code and its internal interfaces are subject to change or
 *  deletion without notice.</b>
 */
public enum Source {
    /* 1.0 had no inner classes, and so could not pass the JCK. */
    // public static final Source JDK1_0 =              new Source("1.0");

    /* 1.1 did not have strictfp, and so could not pass the JCK. */
    // public static final Source JDK1_1 =              new Source("1.1");

    /** 1.2 introduced strictfp. */
    JDK1_2("1.2"),

    /** 1.3 is the same language as 1.2. */
    JDK1_3("1.3"),

    /** 1.4 introduced assert. */
    JDK1_4("1.4"),

    /** 1.5 introduced generics, attributes, foreach, boxing, static import,
     *  covariant return, enums, varargs, et al. */
    JDK5("5"),

    /** 1.6 reports encoding problems as errors instead of warnings. */
    JDK6("6"),

    /** 1.7 introduced try-with-resources, multi-catch, string switch, etc. */
    JDK7("7"),

    /** 1.8 lambda expressions and default methods. */
    JDK8("8"),

    /** 1.9 modularity. */
    JDK9("9"),

    /** 1.10 local-variable type inference (var). */
    JDK10("10"),

    /** 1.11 local-variable syntax for lambda parameters */
    JDK11("11"),

    /** 12, no language features; switch expression in preview */
    JDK12("12"),

    /**
     * 13, no language features; text blocks and revised switch
     * expressions in preview
     */
    JDK13("13"),

    /**
     * 14, switch expressions; pattern matching, records, and revised
     * text blocks in preview
     */
    JDK14("14"),

    /**
      * 15, text blocks
      */
    JDK15("15"),

    /**
      * 16, records and pattern matching for instanceof
      */
    JDK16("16"),

    /**
      * 17, sealed classes, restoration of always-strict floating-point
      */
    JDK17("17"),

    /**
      * 18, no major changes
      */
    JDK18("18"),

    /**
      * 19, no major changes
      */
    JDK19("19"),

    /**
      * 20, no major changes
      */
    JDK20("20"),

    /**
      * 21, tbd
      */
    JDK21("21"),

    /**
      * 22, tbd
      */
    JDK22("22"),

    /**
      * 23, tbd
      */
    JDK23("23"),

    /**
      * 24, tbd
      */
    JDK24("24"),

    /**
      * 25, tbd
      */
    JDK25("25"),
    ; // Reduce code churn when appending new constants

    private static final Context.Key<Source> sourceKey = new Context.Key<>();

    public static Source instance(Context context) {
        Source instance = context.get(sourceKey);
        if (instance == null) {
            Options options = Options.instance(context);
            String sourceString = options.get(SOURCE);
            if (sourceString != null) instance = lookup(sourceString);
            if (instance == null) instance = DEFAULT;
            context.put(sourceKey, instance);
        }
        return instance;
    }

    public final String name;

    private static final Map<String,Source> tab = new HashMap<>();
    static {
        for (Source s : values()) {
            tab.put(s.name, s);
        }
        tab.put("1.5", JDK5); // Make 5 an alias for 1.5
        tab.put("1.6", JDK6); // Make 6 an alias for 1.6
        tab.put("1.7", JDK7); // Make 7 an alias for 1.7
        tab.put("1.8", JDK8); // Make 8 an alias for 1.8
        tab.put("1.9", JDK9); // Make 9 an alias for 1.9
        tab.put("1.10", JDK10); // Make 10 an alias for 1.10
        // Decline to make 1.11 an alias for 11.
    }

    private Source(String name) {
        this.name = name;
    }

    public static final Source MIN = Source.JDK8;

    private static final Source MAX = values()[values().length - 1];

    public static final Source DEFAULT = MAX;

    public static Source lookup(String name) {
        return tab.get(name);
    }

    public boolean isSupported() {
        return this.compareTo(MIN) >= 0;
    }

    public Target requiredTarget() {
        return switch(this) {
        case JDK25  -> Target.JDK1_25;
        case JDK24  -> Target.JDK1_24;
        case JDK23  -> Target.JDK1_23;
        case JDK22  -> Target.JDK1_22;
        case JDK21  -> Target.JDK1_21;
        case JDK20  -> Target.JDK1_20;
        case JDK19  -> Target.JDK1_19;
        case JDK18  -> Target.JDK1_18;
        case JDK17  -> Target.JDK1_17;
        case JDK16  -> Target.JDK1_16;
        case JDK15  -> Target.JDK1_15;
        case JDK14  -> Target.JDK1_14;
        case JDK13  -> Target.JDK1_13;
        case JDK12  -> Target.JDK1_12;
        case JDK11  -> Target.JDK1_11;
        case JDK10  -> Target.JDK1_10;
        case JDK9   -> Target.JDK1_9;
        case JDK8   -> Target.JDK1_8;
        case JDK7   -> Target.JDK1_7;
        case JDK6   -> Target.JDK1_6;
        case JDK5   -> Target.JDK1_5;
        case JDK1_4 -> Target.JDK1_4;
        default     -> Target.JDK1_1;
        };
    }

    /**
     * Models a feature of the Java programming language. Each feature can be associated with a
     * minimum source level, a maximum source level and a diagnostic fragment describing the feature,
     * which is used to generate error messages of the kind {@code feature XYZ not supported in source N}.
     */
    public enum Feature {

        MODULES(JDK9, Fragments.FeatureModules, DiagKind.PLURAL),
        EFFECTIVELY_FINAL_VARIABLES_IN_TRY_WITH_RESOURCES(JDK9, Fragments.FeatureVarInTryWithResources, DiagKind.PLURAL),
        DEPRECATION_ON_IMPORT(MIN, JDK8),
        PRIVATE_SAFE_VARARGS(JDK9),
        DIAMOND_WITH_ANONYMOUS_CLASS_CREATION(JDK9, Fragments.FeatureDiamondAndAnonClass, DiagKind.NORMAL),
        UNDERSCORE_IDENTIFIER(MIN, JDK8),
        PRIVATE_INTERFACE_METHODS(JDK9, Fragments.FeaturePrivateIntfMethods, DiagKind.PLURAL),
        LOCAL_VARIABLE_TYPE_INFERENCE(JDK10),
        VAR_SYNTAX_IMPLICIT_LAMBDAS(JDK11, Fragments.FeatureVarSyntaxInImplicitLambda, DiagKind.PLURAL),
        IMPORT_ON_DEMAND_OBSERVABLE_PACKAGES(JDK1_2, JDK8),
        SWITCH_MULTIPLE_CASE_LABELS(JDK14, Fragments.FeatureMultipleCaseLabels, DiagKind.PLURAL),
        SWITCH_RULE(JDK14, Fragments.FeatureSwitchRules, DiagKind.PLURAL),
        SWITCH_EXPRESSION(JDK14, Fragments.FeatureSwitchExpressions, DiagKind.PLURAL),
        NO_TARGET_ANNOTATION_APPLICABILITY(JDK14),
        TEXT_BLOCKS(JDK15, Fragments.FeatureTextBlocks, DiagKind.PLURAL),
        PATTERN_MATCHING_IN_INSTANCEOF(JDK16, Fragments.FeaturePatternMatchingInstanceof, DiagKind.NORMAL),
        REIFIABLE_TYPES_INSTANCEOF(JDK16, Fragments.FeatureReifiableTypesInstanceof, DiagKind.PLURAL),
        RECORDS(JDK16, Fragments.FeatureRecords, DiagKind.PLURAL),
        SEALED_CLASSES(JDK17, Fragments.FeatureSealedClasses, DiagKind.PLURAL),
        CASE_NULL(JDK21, Fragments.FeatureCaseNull, DiagKind.NORMAL),
        PATTERN_SWITCH(JDK21, Fragments.FeaturePatternSwitch, DiagKind.PLURAL),
        REDUNDANT_STRICTFP(JDK17),
        UNCONDITIONAL_PATTERN_IN_INSTANCEOF(JDK21, Fragments.FeatureUnconditionalPatternsInInstanceof, DiagKind.PLURAL),
        RECORD_PATTERNS(JDK21, Fragments.FeatureDeconstructionPatterns, DiagKind.PLURAL),
        IMPLICIT_CLASSES(JDK21, Fragments.FeatureImplicitClasses, DiagKind.PLURAL),
        WARN_ON_ILLEGAL_UTF8(MIN, JDK21),
        UNNAMED_VARIABLES(JDK22, Fragments.FeatureUnnamedVariables, DiagKind.PLURAL),
        PRIMITIVE_PATTERNS(JDK23, Fragments.FeaturePrimitivePatterns, DiagKind.PLURAL),
        FLEXIBLE_CONSTRUCTORS(JDK22, Fragments.FeatureFlexibleConstructors, DiagKind.NORMAL),
        MODULE_IMPORTS(JDK23, Fragments.FeatureModuleImports, DiagKind.PLURAL),
        JAVA_BASE_TRANSITIVE(JDK24, Fragments.FeatureJavaBaseTransitive, DiagKind.PLURAL),
        PRIVATE_MEMBERS_IN_PERMITS_CLAUSE(JDK19),
<<<<<<< HEAD
        STRING_TEMPLATES(JDK24, Fragments.FeatureStringTemplates, DiagKind.PLURAL),
=======
        ERASE_POLY_SIG_RETURN_TYPE(JDK24),
>>>>>>> 8efc5585
        ;

        enum DiagKind {
            NORMAL,
            PLURAL;
        }

        private final Source minLevel;
        private final Source maxLevel;
        private final Fragment optFragment;
        private final DiagKind optKind;

        Feature(Source minLevel) {
            this(minLevel, null, null);
        }

        Feature(Source minLevel, Fragment optFragment, DiagKind optKind) {
            this(minLevel, MAX, optFragment, optKind);
        }

        Feature(Source minLevel, Source maxLevel) {
            this(minLevel, maxLevel, null, null);
        }

        Feature(Source minLevel, Source maxLevel, Fragment optFragment, DiagKind optKind) {
            this.minLevel = minLevel;
            this.maxLevel = maxLevel;
            this.optFragment = optFragment;
            this.optKind = optKind;
        }

        public boolean allowedInSource(Source source) {
            return source.compareTo(minLevel) >= 0 &&
                    source.compareTo(maxLevel) <= 0;
        }

        public boolean isPlural() {
            Assert.checkNonNull(optKind);
            return optKind == DiagKind.PLURAL;
        }

        public Fragment nameFragment() {
            Assert.checkNonNull(optFragment);
            return optFragment;
        }

        public Fragment fragment(String sourceName) {
            Assert.checkNonNull(optFragment);
            return optKind == DiagKind.NORMAL ?
                    Fragments.FeatureNotSupportedInSource(optFragment, sourceName, minLevel.name) :
                    Fragments.FeatureNotSupportedInSourcePlural(optFragment, sourceName, minLevel.name);
        }

        public Error error(String sourceName) {
            Assert.checkNonNull(optFragment);
            return optKind == DiagKind.NORMAL ?
                    Errors.FeatureNotSupportedInSource(optFragment, sourceName, minLevel.name) :
                    Errors.FeatureNotSupportedInSourcePlural(optFragment, sourceName, minLevel.name);
        }
    }

    public static SourceVersion toSourceVersion(Source source) {
        return switch(source) {
        case JDK1_2 -> RELEASE_2;
        case JDK1_3 -> RELEASE_3;
        case JDK1_4 -> RELEASE_4;
        case JDK5   -> RELEASE_5;
        case JDK6   -> RELEASE_6;
        case JDK7   -> RELEASE_7;
        case JDK8   -> RELEASE_8;
        case JDK9   -> RELEASE_9;
        case JDK10  -> RELEASE_10;
        case JDK11  -> RELEASE_11;
        case JDK12  -> RELEASE_12;
        case JDK13  -> RELEASE_13;
        case JDK14  -> RELEASE_14;
        case JDK15  -> RELEASE_15;
        case JDK16  -> RELEASE_16;
        case JDK17  -> RELEASE_17;
        case JDK18  -> RELEASE_18;
        case JDK19  -> RELEASE_19;
        case JDK20  -> RELEASE_20;
        case JDK21  -> RELEASE_21;
        case JDK22  -> RELEASE_22;
        case JDK23  -> RELEASE_23;
        case JDK24  -> RELEASE_24;
        case JDK25  -> RELEASE_25;
        default     -> null;
        };
    }
}<|MERGE_RESOLUTION|>--- conflicted
+++ resolved
@@ -270,11 +270,8 @@
         MODULE_IMPORTS(JDK23, Fragments.FeatureModuleImports, DiagKind.PLURAL),
         JAVA_BASE_TRANSITIVE(JDK24, Fragments.FeatureJavaBaseTransitive, DiagKind.PLURAL),
         PRIVATE_MEMBERS_IN_PERMITS_CLAUSE(JDK19),
-<<<<<<< HEAD
+        ERASE_POLY_SIG_RETURN_TYPE(JDK24),
         STRING_TEMPLATES(JDK24, Fragments.FeatureStringTemplates, DiagKind.PLURAL),
-=======
-        ERASE_POLY_SIG_RETURN_TYPE(JDK24),
->>>>>>> 8efc5585
         ;
 
         enum DiagKind {
