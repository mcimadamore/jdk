--- conflicted
+++ resolved
@@ -239,11 +239,8 @@
         CASE_NULL(JDK17, Fragments.FeatureCaseNull, DiagKind.NORMAL),
         PATTERN_SWITCH(JDK17, Fragments.FeaturePatternSwitch, DiagKind.PLURAL),
         REDUNDANT_STRICTFP(JDK17),
-<<<<<<< HEAD
+        UNCONDITIONAL_PATTERN_IN_INSTANCEOF(JDK19, Fragments.FeatureUnconditionalPatternsInInstanceof, DiagKind.PLURAL),
         LAZY_STATICS(JDK19),
-=======
-        UNCONDITIONAL_PATTERN_IN_INSTANCEOF(JDK19, Fragments.FeatureUnconditionalPatternsInInstanceof, DiagKind.PLURAL),
->>>>>>> 69ff86a3
         ;
 
         enum DiagKind {
