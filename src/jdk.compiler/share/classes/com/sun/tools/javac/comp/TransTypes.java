--- conflicted
+++ resolved
@@ -837,7 +837,6 @@
         }
     }
 
-<<<<<<< HEAD
     public void visitStringTemplate(JCStringTemplate tree) {
         tree.expressions = tree.expressions.stream()
                 .map(e -> translate(e, erasure(e.type))).collect(List.collector());
@@ -845,8 +844,6 @@
         result = tree;
     }
 
-=======
->>>>>>> 7b3a96d5
     public void visitSelect(JCFieldAccess tree) {
         Type t = types.skipTypeVars(tree.selected.type, false);
         if (t.isCompound()) {
