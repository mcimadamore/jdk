--- conflicted
+++ resolved
@@ -358,13 +358,10 @@
     public void visitLiteral(JCLiteral tree) {
     }
 
-<<<<<<< HEAD
     public void visitStringTemplate(JCStringTemplate tree) {
         scan(tree.expressions);
     }
 
-=======
->>>>>>> 7b3a96d5
     public void visitTypeIdent(JCPrimitiveTypeTree tree) {
     }
 
