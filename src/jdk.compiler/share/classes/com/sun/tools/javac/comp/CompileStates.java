--- conflicted
+++ resolved
@@ -59,18 +59,11 @@
         ATTR(4),
         FLOW(5),
         TRANSTYPES(6),
-<<<<<<< HEAD
         TRANSLITERALS(7),
         TRANSPATTERNS(8),
-        UNLAMBDA(9),
-        LOWER(10),
+        LOWER(9),
+        UNLAMBDA(10),
         GENERATE(11);
-=======
-        TRANSPATTERNS(7),
-        LOWER(8),
-        UNLAMBDA(9),
-        GENERATE(10);
->>>>>>> 741a0f39
 
         CompileState(int value) {
             this.value = value;
