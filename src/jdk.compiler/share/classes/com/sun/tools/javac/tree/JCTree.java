/*
 * Copyright (c) 1999, 2024, Oracle and/or its affiliates. All rights reserved.
 * DO NOT ALTER OR REMOVE COPYRIGHT NOTICES OR THIS FILE HEADER.
 *
 * This code is free software; you can redistribute it and/or modify it
 * under the terms of the GNU General Public License version 2 only, as
 * published by the Free Software Foundation.  Oracle designates this
 * particular file as subject to the "Classpath" exception as provided
 * by Oracle in the LICENSE file that accompanied this code.
 *
 * This code is distributed in the hope that it will be useful, but WITHOUT
 * ANY WARRANTY; without even the implied warranty of MERCHANTABILITY or
 * FITNESS FOR A PARTICULAR PURPOSE.  See the GNU General Public License
 * version 2 for more details (a copy is included in the LICENSE file that
 * accompanied this code).
 *
 * You should have received a copy of the GNU General Public License version
 * 2 along with this work; if not, write to the Free Software Foundation,
 * Inc., 51 Franklin St, Fifth Floor, Boston, MA 02110-1301 USA.
 *
 * Please contact Oracle, 500 Oracle Parkway, Redwood Shores, CA 94065 USA
 * or visit www.oracle.com if you need additional information or have any
 * questions.
 */

package com.sun.tools.javac.tree;

import java.io.IOException;
import java.io.StringWriter;
import java.util.*;

import javax.lang.model.element.Modifier;
import javax.lang.model.type.TypeKind;
import javax.tools.JavaFileObject;

import com.sun.source.tree.*;
import com.sun.tools.javac.code.*;
import com.sun.tools.javac.code.Directive.RequiresDirective;
import com.sun.tools.javac.code.Scope.*;
import com.sun.tools.javac.code.Symbol.*;
import com.sun.tools.javac.util.*;
import com.sun.tools.javac.util.DefinedBy.Api;
import com.sun.tools.javac.util.JCDiagnostic.DiagnosticPosition;
import com.sun.tools.javac.util.List;

import static com.sun.tools.javac.tree.JCTree.Tag.*;

import javax.tools.JavaFileManager.Location;

import com.sun.source.tree.ModuleTree.ModuleKind;
import com.sun.tools.javac.code.Directive.ExportsDirective;
import com.sun.tools.javac.code.Directive.OpensDirective;
import com.sun.tools.javac.code.Type.ModuleType;

/**
 * Root class for abstract syntax tree nodes. It provides definitions
 * for specific tree nodes as subclasses nested inside.
 *
 * <p>Each subclass is highly standardized.  It generally contains
 * only tree fields for the syntactic subcomponents of the node.  Some
 * classes that represent identifier uses or definitions also define a
 * Symbol field that denotes the represented identifier.  Classes for
 * non-local jumps also carry the jump target as a field.  The root
 * class Tree itself defines fields for the tree's type and position.
 * No other fields are kept in a tree node; instead parameters are
 * passed to methods accessing the node.
 *
 * <p>Except for the methods defined by com.sun.source, the only
 * method defined in subclasses is `visit' which applies a given
 * visitor to the tree. The actual tree processing is done by visitor
 * classes in other packages. The abstract class Visitor, as well as
 * an Factory interface for trees, are defined as inner classes in
 * Tree.
 *
 * <p>To avoid ambiguities with the Tree API in com.sun.source all sub
 * classes should, by convention, start with JC (javac).
 *
 * <p><b>This is NOT part of any supported API.
 * If you write code that depends on this, you do so at your own risk.
 * This code and its internal interfaces are subject to change or
 * deletion without notice.</b>
 *
 * @see TreeMaker
 * @see TreeInfo
 * @see TreeTranslator
 * @see Pretty
 */
public abstract class JCTree implements Tree, Cloneable, DiagnosticPosition {

    /* Tree tag values, identifying kinds of trees */
    public enum Tag {
        /** For methods that return an invalid tag if a given condition is not met
         */
        NO_TAG,

        /** Toplevel nodes, of type TopLevel, representing entire source files.
        */
        TOPLEVEL,

        /** Package level definitions.
         */
        PACKAGEDEF,

        /** Import clauses, of type Import.
         */
        IMPORT,

        /** Module import clauses.
         */
        MODULEIMPORT,

        /** Class definitions, of type ClassDef.
         */
        CLASSDEF,

        /** Method definitions, of type MethodDef.
         */
        METHODDEF,

        /** Variable definitions, of type VarDef.
         */
        VARDEF,

        /** The no-op statement ";", of type Skip
         */
        SKIP,

        /** Blocks, of type Block.
         */
        BLOCK,

        /** Do-while loops, of type DoLoop.
         */
        DOLOOP,

        /** While-loops, of type WhileLoop.
         */
        WHILELOOP,

        /** For-loops, of type ForLoop.
         */
        FORLOOP,

        /** Foreach-loops, of type ForeachLoop.
         */
        FOREACHLOOP,

        /** Labelled statements, of type Labelled.
         */
        LABELLED,

        /** Switch statements, of type Switch.
         */
        SWITCH,

        /** Case parts in switch statements/expressions, of type Case.
         */
        CASE,

        /** Switch expression statements, of type Switch.
         */
        SWITCH_EXPRESSION,

        /** Synchronized statements, of type Synchronized.
         */
        SYNCHRONIZED,

        /** Try statements, of type Try.
         */
        TRY,

        /** Catch clauses in try statements, of type Catch.
         */
        CATCH,

        /** Conditional expressions, of type Conditional.
         */
        CONDEXPR,

        /** Conditional statements, of type If.
         */
        IF,

        /** Expression statements, of type Exec.
         */
        EXEC,

        /** Break statements, of type Break.
         */
        BREAK,

        /** Yield statements, of type Yield.
         */
        YIELD,

        /** Continue statements, of type Continue.
         */
        CONTINUE,

        /** Return statements, of type Return.
         */
        RETURN,

        /** Throw statements, of type Throw.
         */
        THROW,

        /** Assert statements, of type Assert.
         */
        ASSERT,

        /** Method invocation expressions, of type Apply.
         */
        APPLY,

        /** Class instance creation expressions, of type NewClass.
         */
        NEWCLASS,

        /** Array creation expressions, of type NewArray.
         */
        NEWARRAY,

        /** Lambda expression, of type Lambda.
         */
        LAMBDA,

        /** Parenthesized subexpressions, of type Parens.
         */
        PARENS,

        /** Assignment expressions, of type Assign.
         */
        ASSIGN,

        /** Type cast expressions, of type TypeCast.
         */
        TYPECAST,

        /** Type test expressions, of type TypeTest.
         */
        TYPETEST,

        /** Patterns.
         */
        ANYPATTERN,
        BINDINGPATTERN,
        RECORDPATTERN,

        /* Case labels.
         */
        DEFAULTCASELABEL,
        CONSTANTCASELABEL,
        PATTERNCASELABEL,

        /** Indexed array expressions, of type Indexed.
         */
        INDEXED,

        /** Selections, of type Select.
         */
        SELECT,

        /** Member references, of type Reference.
         */
        REFERENCE,

        /** Simple identifiers, of type Ident.
         */
        IDENT,

        /** Literals, of type Literal.
         */
        LITERAL,

        /** Basic type identifiers, of type TypeIdent.
         */
        TYPEIDENT,

        /** Array types, of type TypeArray.
         */
        TYPEARRAY,

        /** Parameterized types, of type TypeApply.
         */
        TYPEAPPLY,

        /** Union types, of type TypeUnion.
         */
        TYPEUNION,

        /** Intersection types, of type TypeIntersection.
         */
        TYPEINTERSECTION,

        /** Formal type parameters, of type TypeParameter.
         */
        TYPEPARAMETER,

        /** Type argument.
         */
        WILDCARD,

        /** Bound kind: extends, super, exact, or unbound
         */
        TYPEBOUNDKIND,

        /** metadata: Annotation.
         */
        ANNOTATION,

        /** metadata: Type annotation.
         */
        TYPE_ANNOTATION,

        /** metadata: Modifiers
         */
        MODIFIERS,

        /** An annotated type tree.
         */
        ANNOTATED_TYPE,

        /** Error trees, of type Erroneous.
         */
        ERRONEOUS,

        /** Unary operators, of type Unary.
         */
        POS,                             // +
        NEG,                             // -
        NOT,                             // !
        COMPL,                           // ~
        PREINC,                          // ++ _
        PREDEC,                          // -- _
        POSTINC,                         // _ ++
        POSTDEC,                         // _ --

        /** unary operator for null reference checks, only used internally.
         */
        NULLCHK,

        /** Binary operators, of type Binary.
         */
        OR,                              // ||
        AND,                             // &&
        BITOR,                           // |
        BITXOR,                          // ^
        BITAND,                          // &
        EQ,                              // ==
        NE,                              // !=
        LT,                              // <
        GT,                              // >
        LE,                              // <=
        GE,                              // >=
        SL,                              // <<
        SR,                              // >>
        USR,                             // >>>
        PLUS,                            // +
        MINUS,                           // -
        MUL,                             // *
        DIV,                             // /
        MOD,                             // %

        /** Assignment operators, of type Assignop.
         */
        BITOR_ASG(BITOR),                // |=
        BITXOR_ASG(BITXOR),              // ^=
        BITAND_ASG(BITAND),              // &=

        SL_ASG(SL),                      // <<=
        SR_ASG(SR),                      // >>=
        USR_ASG(USR),                    // >>>=
        PLUS_ASG(PLUS),                  // +=
        MINUS_ASG(MINUS),                // -=
        MUL_ASG(MUL),                    // *=
        DIV_ASG(DIV),                    // /=
        MOD_ASG(MOD),                    // %=

        MODULEDEF,
        EXPORTS,
        OPENS,
        PROVIDES,
        REQUIRES,
        USES,

        /** A synthetic let expression, of type LetExpr.
         */
        LETEXPR;                         // ala scheme

        private final Tag noAssignTag;

        private static final int numberOfOperators = MOD.ordinal() - POS.ordinal() + 1;

        private Tag(Tag noAssignTag) {
            this.noAssignTag = noAssignTag;
        }

        private Tag() {
            this(null);
        }

        public static int getNumberOfOperators() {
            return numberOfOperators;
        }

        public Tag noAssignOp() {
            if (noAssignTag != null)
                return noAssignTag;
            throw new AssertionError("noAssignOp() method is not available for non assignment tags");
        }

        public boolean isPostUnaryOp() {
            return (this == POSTINC || this == POSTDEC);
        }

        public boolean isIncOrDecUnaryOp() {
            return (this == PREINC || this == PREDEC || this == POSTINC || this == POSTDEC);
        }

        public boolean isAssignop() {
            return noAssignTag != null;
        }

        public int operatorIndex() {
            return (this.ordinal() - POS.ordinal());
        }
    }

    /* The (encoded) position in the source file. @see util.Position.
     */
    public int pos;

    /* The type of this node.
     */
    public Type type;

    /* The tag of this node -- one of the constants declared above.
     */
    public abstract Tag getTag();

    /* Returns true if the tag of this node is equals to tag.
     */
    public boolean hasTag(Tag tag) {
        return tag == getTag();
    }

    /** Convert a tree to a pretty-printed string. */
    @Override
    public String toString() {
        StringWriter s = new StringWriter();
        try {
            new Pretty(s, false).printExpr(this);
        }
        catch (IOException e) {
            // should never happen, because StringWriter is defined
            // never to throw any IOExceptions
            throw new AssertionError(e);
        }
        return s.toString();
    }

    /** Set position field and return this tree.
     */
    public JCTree setPos(int pos) {
        this.pos = pos;
        return this;
    }

    /** Set type field and return this tree.
     */
    public JCTree setType(Type type) {
        this.type = type;
        return this;
    }

    /** Visit this tree with a given visitor.
     */
    public abstract void accept(Visitor v);

    @DefinedBy(Api.COMPILER_TREE)
    public abstract <R,D> R accept(TreeVisitor<R,D> v, D d);

    /** Return a shallow copy of this tree.
     */
    @Override
    public Object clone() {
        try {
            return super.clone();
        } catch(CloneNotSupportedException e) {
            throw new RuntimeException(e);
        }
    }

    /** Get a default position for this tree node.
     */
    public DiagnosticPosition pos() {
        return this;
    }

    // for default DiagnosticPosition
    public JCTree getTree() {
        return this;
    }

    // for default DiagnosticPosition
    public int getStartPosition() {
        return TreeInfo.getStartPos(this);
    }

    // for default DiagnosticPosition
    public int getPreferredPosition() {
        return pos;
    }

    // for default DiagnosticPosition
    public int getEndPosition(EndPosTable endPosTable) {
        return TreeInfo.getEndPos(this, endPosTable);
    }

    /**
     * Everything in one source file is kept in a {@linkplain JCCompilationUnit} structure.
     */
    public static class JCCompilationUnit extends JCTree implements CompilationUnitTree {
        /** All definitions in this file (ClassDef, Import, and Skip) */
        public List<JCTree> defs;
        /** The source file name. */
        public JavaFileObject sourcefile;
        /** The module to which this compilation unit belongs. */
        public ModuleSymbol modle;
        /** The location in which this compilation unit was found. */
        public Location locn;
        /** The package to which this compilation unit belongs. */
        public PackageSymbol packge;
        /** A scope containing top level classes. */
        public WriteableScope toplevelScope;
        /** A scope for all named imports. */
        public NamedImportScope namedImportScope;
        /** A scope for all import-on-demands. */
        public StarImportScope starImportScope;
        /** Line starting positions, defined only if option -g is set. */
        public Position.LineMap lineMap = null;
        /** A table that stores all documentation comments indexed by the tree
         * nodes they refer to. defined only if option -s is set. */
        public DocCommentTable docComments = null;
        /* An object encapsulating ending positions of source ranges indexed by
         * the tree nodes they belong to. Defined only if option -Xjcov is set. */
        public EndPosTable endPositions = null;
        protected JCCompilationUnit(List<JCTree> defs) {
            this.defs = defs;
        }
        @Override
        public void accept(Visitor v) { v.visitTopLevel(this); }

        @DefinedBy(Api.COMPILER_TREE)
        public Kind getKind() { return Kind.COMPILATION_UNIT; }

        public JCModuleDecl getModuleDecl() {
            for (JCTree tree : defs) {
                if (tree.hasTag(MODULEDEF)) {
                    return (JCModuleDecl) tree;
                }
            }

            return null;
        }

        @DefinedBy(Api.COMPILER_TREE)
        public JCModuleDecl getModule() {
            return getModuleDecl();
        }

        @DefinedBy(Api.COMPILER_TREE)
        public JCPackageDecl getPackage() {
            // PackageDecl must be the first entry if it exists
            if (!defs.isEmpty() && defs.head.hasTag(PACKAGEDEF))
                return (JCPackageDecl)defs.head;
            return null;
        }
        @DefinedBy(Api.COMPILER_TREE)
        public List<JCAnnotation> getPackageAnnotations() {
            JCPackageDecl pd = getPackage();
            return pd != null ? pd.getAnnotations() : List.nil();
        }
        @DefinedBy(Api.COMPILER_TREE)
        public ExpressionTree getPackageName() {
            JCPackageDecl pd = getPackage();
            return pd != null ? pd.getPackageName() : null;
        }

        @DefinedBy(Api.COMPILER_TREE)
        public List<JCImportBase> getImports() {
            ListBuffer<JCImportBase> imports = new ListBuffer<>();
            for (JCTree tree : defs) {
                if (tree instanceof JCImportBase imp)
                    imports.append(imp);
                else if (!tree.hasTag(PACKAGEDEF) && !tree.hasTag(SKIP))
                    break;
            }
            return imports.toList();
        }
        @DefinedBy(Api.COMPILER_TREE)
        public JavaFileObject getSourceFile() {
            return sourcefile;
        }
        @DefinedBy(Api.COMPILER_TREE)
        public Position.LineMap getLineMap() {
            return lineMap;
        }
        @DefinedBy(Api.COMPILER_TREE)
        public List<JCTree> getTypeDecls() {
            List<JCTree> typeDefs;
            for (typeDefs = defs; !typeDefs.isEmpty(); typeDefs = typeDefs.tail) {
                if (!typeDefs.head.hasTag(MODULEDEF)
                        && !typeDefs.head.hasTag(PACKAGEDEF)
                        && !typeDefs.head.hasTag(IMPORT)
                        && !typeDefs.head.hasTag(MODULEIMPORT)) {
                    break;
                }
            }
            return typeDefs;
        }
        @Override @DefinedBy(Api.COMPILER_TREE)
        public <R,D> R accept(TreeVisitor<R,D> v, D d) {
            return v.visitCompilationUnit(this, d);
        }

        @Override
        public Tag getTag() {
            return TOPLEVEL;
        }
    }

    /**
     * Package definition.
     */
    public static class JCPackageDecl extends JCTree implements PackageTree {
        public List<JCAnnotation> annotations;
        /** The tree representing the package clause. */
        public JCExpression pid;
        public PackageSymbol packge;
        public JCPackageDecl(List<JCAnnotation> annotations, JCExpression pid) {
            this.annotations = annotations;
            this.pid = pid;
        }
        @Override
        public void accept(Visitor v) { v.visitPackageDef(this); }
        @DefinedBy(Api.COMPILER_TREE)
        public Kind getKind() {
            return Kind.PACKAGE;
        }
        @DefinedBy(Api.COMPILER_TREE)
        public List<JCAnnotation> getAnnotations() {
            return annotations;
        }
        @DefinedBy(Api.COMPILER_TREE)
        public JCExpression getPackageName() {
            return pid;
        }
        @Override @DefinedBy(Api.COMPILER_TREE)
        public <R,D> R accept(TreeVisitor<R,D> v, D d) {
            return v.visitPackage(this, d);
        }
        @Override
        public Tag getTag() {
            return PACKAGEDEF;
        }
    }

    public static abstract class JCImportBase extends JCTree implements ImportTree {

        @DefinedBy(Api.COMPILER_TREE)
        public Kind getKind() { return Kind.IMPORT; }
        @Override @DefinedBy(Api.COMPILER_TREE)
        public <R,D> R accept(TreeVisitor<R,D> v, D d) {
            return v.visitImport(this, d);
        }

        public abstract JCTree getQualifiedIdentifier();
    }

    /**
     * An import clause.
     */
    public static class JCImport extends JCImportBase {
        public boolean staticImport;
        /** The imported class(es). */
        public JCFieldAccess qualid;
        public com.sun.tools.javac.code.Scope importScope;
        protected JCImport(JCFieldAccess qualid, boolean importStatic) {
            this.qualid = qualid;
            this.staticImport = importStatic;
        }
        @Override
        public void accept(Visitor v) { v.visitImport(this); }

        @DefinedBy(Api.COMPILER_TREE)
        public boolean isStatic() { return staticImport; }
        @DefinedBy(Api.COMPILER_TREE)
        public boolean isModule() { return false; }
        @DefinedBy(Api.COMPILER_TREE)
        public JCFieldAccess getQualifiedIdentifier() { return qualid; }

        @Override
        public Tag getTag() {
            return IMPORT;
        }
    }

    /**
     * A module import clause.
     */
    public static class JCModuleImport extends JCImportBase {
        /** The module name. */
        public JCExpression module;
        protected JCModuleImport(JCExpression module) {
            this.module = module;
        }
        @Override
        public void accept(Visitor v) { v.visitModuleImport(this); }

        @DefinedBy(Api.COMPILER_TREE)
        public boolean isStatic() { return false; }
        @DefinedBy(Api.COMPILER_TREE)
        public boolean isModule() { return true; }
        @DefinedBy(Api.COMPILER_TREE)
        public JCExpression getQualifiedIdentifier() { return module; }

        @DefinedBy(Api.COMPILER_TREE)
        public Kind getKind() { return Kind.IMPORT; }
        @Override @DefinedBy(Api.COMPILER_TREE)
        public <R,D> R accept(TreeVisitor<R,D> v, D d) {
            return v.visitImport(this, d);
        }

        @Override
        public Tag getTag() {
            return MODULEIMPORT;
        }
    }

    public abstract static class JCStatement extends JCTree implements StatementTree {
        @Override
        public JCStatement setType(Type type) {
            super.setType(type);
            return this;
        }
        @Override
        public JCStatement setPos(int pos) {
            super.setPos(pos);
            return this;
        }
    }

    public abstract static class JCCaseLabel extends JCTree implements CaseLabelTree {
    }

    public abstract static class JCExpression extends JCTree implements ExpressionTree {
        @Override
        public JCExpression setType(Type type) {
            super.setType(type);
            return this;
        }
        @Override
        public JCExpression setPos(int pos) {
            super.setPos(pos);
            return this;
        }

        public boolean isPoly() { return false; }
        public boolean isStandalone() { return true; }

    }

    /**
     * Common supertype for all poly expression trees (lambda, method references,
     * conditionals, method and constructor calls)
     */
    public abstract static class JCPolyExpression extends JCExpression {

        /**
         * A poly expression can only be truly 'poly' in certain contexts
         */
        public enum PolyKind {
            /** poly expression to be treated as a standalone expression */
            STANDALONE,
            /** true poly expression */
            POLY
        }

        /** is this poly expression a 'true' poly expression? */
        public PolyKind polyKind;

        @Override public boolean isPoly() { return polyKind == PolyKind.POLY; }
        @Override public boolean isStandalone() { return polyKind == PolyKind.STANDALONE; }
    }

    /**
     * Common supertype for all functional expression trees (lambda and method references)
     */
    public abstract static class JCFunctionalExpression extends JCPolyExpression {

        public JCFunctionalExpression() {
            //a functional expression is always a 'true' poly
            polyKind = PolyKind.POLY;
        }

        /** list of target types inferred for this functional expression. */
        public Type target;

        public Type getDescriptorType(Types types) {
            return target != null ? types.findDescriptorType(target) : types.createErrorType(null);
        }
    }

    /**
     * A class definition.
     */
    public static class JCClassDecl extends JCStatement implements ClassTree {
        /** the modifiers */
        public JCModifiers mods;
        /** the name of the class */
        public Name name;
        /** formal class parameters */
        public List<JCTypeParameter> typarams;
        /** the classes this class extends */
        public JCExpression extending;
        /** the interfaces implemented by this class */
        public List<JCExpression> implementing;
        /** the subclasses allowed to extend this class, if sealed */
        public List<JCExpression> permitting;
        /** all variables and methods defined in this class */
        public List<JCTree> defs;
        /** the symbol */
        public ClassSymbol sym;
        protected JCClassDecl(JCModifiers mods,
                           Name name,
                           List<JCTypeParameter> typarams,
                           JCExpression extending,
                           List<JCExpression> implementing,
                           List<JCExpression> permitting,
                           List<JCTree> defs,
                           ClassSymbol sym)
        {
            this.mods = mods;
            this.name = name;
            this.typarams = typarams;
            this.extending = extending;
            this.implementing = implementing;
            this.permitting = permitting;
            this.defs = defs;
            this.sym = sym;
        }
        @Override
        public void accept(Visitor v) { v.visitClassDef(this); }

        @DefinedBy(Api.COMPILER_TREE)
        public Kind getKind() {
            if ((mods.flags & Flags.ANNOTATION) != 0)
                return Kind.ANNOTATION_TYPE;
            else if ((mods.flags & Flags.INTERFACE) != 0)
                return Kind.INTERFACE;
            else if ((mods.flags & Flags.ENUM) != 0)
                return Kind.ENUM;
            else if ((mods.flags & Flags.RECORD) != 0)
                return Kind.RECORD;
            else
                return Kind.CLASS;
        }

        @DefinedBy(Api.COMPILER_TREE)
        public JCModifiers getModifiers() { return mods; }
        @DefinedBy(Api.COMPILER_TREE)
        public Name getSimpleName() { return name; }
        @DefinedBy(Api.COMPILER_TREE)
        public List<JCTypeParameter> getTypeParameters() {
            return typarams;
        }
        @DefinedBy(Api.COMPILER_TREE)
        public JCExpression getExtendsClause() { return extending; }
        @DefinedBy(Api.COMPILER_TREE)
        public List<JCExpression> getImplementsClause() {
            return implementing;
        }
        @SuppressWarnings("removal")
        @DefinedBy(Api.COMPILER_TREE)
        public List<JCExpression> getPermitsClause() {
            return permitting;
        }
        @DefinedBy(Api.COMPILER_TREE)
        public List<JCTree> getMembers() {
            return defs;
        }
        @Override @DefinedBy(Api.COMPILER_TREE)
        public <R,D> R accept(TreeVisitor<R,D> v, D d) {
            return v.visitClass(this, d);
        }

        @Override
        public Tag getTag() {
            return CLASSDEF;
        }
    }

    /**
     * A method definition.
     */
    public static class JCMethodDecl extends JCTree implements MethodTree {
        /** method modifiers */
        public JCModifiers mods;
        /** method name */
        public Name name;
        /** type of method return value */
        public JCExpression restype;
        /** type parameters */
        public List<JCTypeParameter> typarams;
        /** receiver parameter */
        public JCVariableDecl recvparam;
        /** value parameters */
        public List<JCVariableDecl> params;
        /** exceptions thrown by this method */
        public List<JCExpression> thrown;
        /** statements in the method */
        public JCBlock body;
        /** default value, for annotation types */
        public JCExpression defaultValue;
        /** method symbol */
        public MethodSymbol sym;
        /** does this method completes normally */
        public boolean completesNormally;

        protected JCMethodDecl(JCModifiers mods,
                            Name name,
                            JCExpression restype,
                            List<JCTypeParameter> typarams,
                            JCVariableDecl recvparam,
                            List<JCVariableDecl> params,
                            List<JCExpression> thrown,
                            JCBlock body,
                            JCExpression defaultValue,
                            MethodSymbol sym)
        {
            this.mods = mods;
            this.name = name;
            this.restype = restype;
            this.typarams = typarams;
            this.params = params;
            this.recvparam = recvparam;
            // TODO: do something special if the given type is null?
            // receiver != null ? receiver : List.<JCTypeAnnotation>nil());
            this.thrown = thrown;
            this.body = body;
            this.defaultValue = defaultValue;
            this.sym = sym;
        }
        @Override
        public void accept(Visitor v) { v.visitMethodDef(this); }

        @DefinedBy(Api.COMPILER_TREE)
        public Kind getKind() { return Kind.METHOD; }
        @DefinedBy(Api.COMPILER_TREE)
        public JCModifiers getModifiers() { return mods; }
        @DefinedBy(Api.COMPILER_TREE)
        public Name getName() { return name; }
        @DefinedBy(Api.COMPILER_TREE)
        public JCTree getReturnType() { return restype; }
        @DefinedBy(Api.COMPILER_TREE)
        public List<JCTypeParameter> getTypeParameters() {
            return typarams;
        }
        @DefinedBy(Api.COMPILER_TREE)
        public List<JCVariableDecl> getParameters() {
            return params;
        }
        @DefinedBy(Api.COMPILER_TREE)
        public JCVariableDecl getReceiverParameter() { return recvparam; }
        @DefinedBy(Api.COMPILER_TREE)
        public List<JCExpression> getThrows() {
            return thrown;
        }
        @DefinedBy(Api.COMPILER_TREE)
        public JCBlock getBody() { return body; }
        @DefinedBy(Api.COMPILER_TREE)
        public JCTree getDefaultValue() { // for annotation types
            return defaultValue;
        }
        @Override @DefinedBy(Api.COMPILER_TREE)
        public <R,D> R accept(TreeVisitor<R,D> v, D d) {
            return v.visitMethod(this, d);
        }

        @Override
        public Tag getTag() {
            return METHODDEF;
        }
  }

    /**
     * A variable definition.
     */
    public static class JCVariableDecl extends JCStatement implements VariableTree {
        /** variable modifiers */
        public JCModifiers mods;
        /** variable name */
        public Name name;
        /** variable name expression */
        public JCExpression nameexpr;
        /** type of the variable */
        public JCExpression vartype;
        /** variable's initial value */
        public JCExpression init;
        /** symbol */
        public VarSymbol sym;
        /** explicit start pos */
        public int startPos = Position.NOPOS;
        /** declared using `var` */
        private boolean declaredUsingVar;

        protected JCVariableDecl(JCModifiers mods,
                         Name name,
                         JCExpression vartype,
                         JCExpression init,
                         VarSymbol sym) {
            this(mods, name, vartype, init, sym, false);
        }

        protected JCVariableDecl(JCModifiers mods,
                                 Name name,
                                 JCExpression vartype,
                                 JCExpression init,
                                 VarSymbol sym,
                                 boolean declaredUsingVar) {
            this.mods = mods;
            this.name = name;
            this.vartype = vartype;
            this.init = init;
            this.sym = sym;
            this.declaredUsingVar = declaredUsingVar;
        }

        protected JCVariableDecl(JCModifiers mods,
                         JCExpression nameexpr,
                         JCExpression vartype) {
            this(mods, null, vartype, null, null, false);
            this.nameexpr = nameexpr;
            if (nameexpr.hasTag(Tag.IDENT)) {
                this.name = ((JCIdent)nameexpr).name;
            } else {
                // Only other option is qualified name x.y.this;
                this.name = ((JCFieldAccess)nameexpr).name;
            }
        }

        public boolean isImplicitlyTyped() {
            return vartype == null;
        }

        public boolean declaredUsingVar() {
            return declaredUsingVar;
        }

        @Override
        public void accept(Visitor v) { v.visitVarDef(this); }

        @DefinedBy(Api.COMPILER_TREE)
        public Kind getKind() { return Kind.VARIABLE; }
        @DefinedBy(Api.COMPILER_TREE)
        public JCModifiers getModifiers() { return mods; }
        @DefinedBy(Api.COMPILER_TREE)
        public Name getName() { return name; }
        @DefinedBy(Api.COMPILER_TREE)
        public JCExpression getNameExpression() { return nameexpr; }
        @DefinedBy(Api.COMPILER_TREE)
        public JCTree getType() { return vartype; }
        @DefinedBy(Api.COMPILER_TREE)
        public JCExpression getInitializer() {
            return init;
        }
        @Override @DefinedBy(Api.COMPILER_TREE)
        public <R,D> R accept(TreeVisitor<R,D> v, D d) {
            return v.visitVariable(this, d);
        }

        @Override
        public Tag getTag() {
            return VARDEF;
        }
    }

    /**
     * A no-op statement ";".
     */
    public static class JCSkip extends JCStatement implements EmptyStatementTree {
        protected JCSkip() {
        }
        @Override
        public void accept(Visitor v) { v.visitSkip(this); }

        @DefinedBy(Api.COMPILER_TREE)
        public Kind getKind() { return Kind.EMPTY_STATEMENT; }
        @Override @DefinedBy(Api.COMPILER_TREE)
        public <R,D> R accept(TreeVisitor<R,D> v, D d) {
            return v.visitEmptyStatement(this, d);
        }

        @Override
        public Tag getTag() {
            return SKIP;
        }
    }

    /**
     * A statement block.
     */
    public static class JCBlock extends JCStatement implements BlockTree {
        /** flags */
        public long flags;
        /** statements */
        public List<JCStatement> stats;
        /** Position of closing brace, optional. */
        public int endpos = Position.NOPOS;
        /** If this block contains record pattern, it is necessary to catch
         *  exceptions from the deconstructors and wrap them.
         * The {@code patternMatchingCatch} keeps the list of the deconstructor
         * invocations, and the additional catch block that wraps the exceptions.
         */
        public PatternMatchingCatch patternMatchingCatch;
        protected JCBlock(long flags, List<JCStatement> stats) {
            this.stats = stats;
            this.flags = flags;
        }
        @Override
        public void accept(Visitor v) { v.visitBlock(this); }

        @DefinedBy(Api.COMPILER_TREE)
        public Kind getKind() { return Kind.BLOCK; }
        @DefinedBy(Api.COMPILER_TREE)
        public List<JCStatement> getStatements() {
            return stats;
        }
        @DefinedBy(Api.COMPILER_TREE)
        public boolean isStatic() { return (flags & Flags.STATIC) != 0; }
        @Override @DefinedBy(Api.COMPILER_TREE)
        public <R,D> R accept(TreeVisitor<R,D> v, D d) {
            return v.visitBlock(this, d);
        }

        @Override
        public Tag getTag() {
            return BLOCK;
        }

        public record PatternMatchingCatch(JCCatch handler, Set<JCMethodInvocation> calls2Handle) {}
    }

    /**
     * A do loop
     */
    public static class JCDoWhileLoop extends JCStatement implements DoWhileLoopTree {
        public JCStatement body;
        public JCExpression cond;
        protected JCDoWhileLoop(JCStatement body, JCExpression cond) {
            this.body = body;
            this.cond = cond;
        }
        @Override
        public void accept(Visitor v) { v.visitDoLoop(this); }

        @DefinedBy(Api.COMPILER_TREE)
        public Kind getKind() { return Kind.DO_WHILE_LOOP; }
        @DefinedBy(Api.COMPILER_TREE)
        public JCExpression getCondition() { return cond; }
        @DefinedBy(Api.COMPILER_TREE)
        public JCStatement getStatement() { return body; }
        @Override @DefinedBy(Api.COMPILER_TREE)
        public <R,D> R accept(TreeVisitor<R,D> v, D d) {
            return v.visitDoWhileLoop(this, d);
        }

        @Override
        public Tag getTag() {
            return DOLOOP;
        }
    }

    /**
     * A while loop
     */
    public static class JCWhileLoop extends JCStatement implements WhileLoopTree {
        public JCExpression cond;
        public JCStatement body;
        protected JCWhileLoop(JCExpression cond, JCStatement body) {
            this.cond = cond;
            this.body = body;
        }
        @Override
        public void accept(Visitor v) { v.visitWhileLoop(this); }

        @DefinedBy(Api.COMPILER_TREE)
        public Kind getKind() { return Kind.WHILE_LOOP; }
        @DefinedBy(Api.COMPILER_TREE)
        public JCExpression getCondition() { return cond; }
        @DefinedBy(Api.COMPILER_TREE)
        public JCStatement getStatement() { return body; }
        @Override @DefinedBy(Api.COMPILER_TREE)
        public <R,D> R accept(TreeVisitor<R,D> v, D d) {
            return v.visitWhileLoop(this, d);
        }

        @Override
        public Tag getTag() {
            return WHILELOOP;
        }
    }

    /**
     * A for loop.
     */
    public static class JCForLoop extends JCStatement implements ForLoopTree {
        public List<JCStatement> init;
        public JCExpression cond;
        public List<JCExpressionStatement> step;
        public JCStatement body;
        protected JCForLoop(List<JCStatement> init,
                          JCExpression cond,
                          List<JCExpressionStatement> update,
                          JCStatement body)
        {
            this.init = init;
            this.cond = cond;
            this.step = update;
            this.body = body;
        }
        @Override
        public void accept(Visitor v) { v.visitForLoop(this); }

        @DefinedBy(Api.COMPILER_TREE)
        public Kind getKind() { return Kind.FOR_LOOP; }
        @DefinedBy(Api.COMPILER_TREE)
        public JCExpression getCondition() { return cond; }
        @DefinedBy(Api.COMPILER_TREE)
        public JCStatement getStatement() { return body; }
        @DefinedBy(Api.COMPILER_TREE)
        public List<JCStatement> getInitializer() {
            return init;
        }
        @DefinedBy(Api.COMPILER_TREE)
        public List<JCExpressionStatement> getUpdate() {
            return step;
        }
        @Override @DefinedBy(Api.COMPILER_TREE)
        public <R,D> R accept(TreeVisitor<R,D> v, D d) {
            return v.visitForLoop(this, d);
        }

        @Override
        public Tag getTag() {
            return FORLOOP;
        }
    }

    /**
     * The enhanced for loop.
     */
    public static class JCEnhancedForLoop extends JCStatement implements EnhancedForLoopTree {
        public JCVariableDecl var;
        public JCExpression expr;
        public JCStatement body;
        protected JCEnhancedForLoop(JCVariableDecl var, JCExpression expr, JCStatement body) {
            this.var = var;
            this.expr = expr;
            this.body = body;
        }
        @Override
        public void accept(Visitor v) { v.visitForeachLoop(this); }

        @DefinedBy(Api.COMPILER_TREE)
        public Kind getKind() { return Kind.ENHANCED_FOR_LOOP; }
        @DefinedBy(Api.COMPILER_TREE)
        public JCVariableDecl getVariable() { return var; }
        @DefinedBy(Api.COMPILER_TREE)
        public JCExpression getExpression() { return expr; }
        @DefinedBy(Api.COMPILER_TREE)
        public JCStatement getStatement() { return body; }
        @Override @DefinedBy(Api.COMPILER_TREE)
        public <R,D> R accept(TreeVisitor<R,D> v, D d) {
            return v.visitEnhancedForLoop(this, d);
        }
        @Override
        public Tag getTag() {
            return FOREACHLOOP;
        }
    }

    /**
     * A labelled expression or statement.
     */
    public static class JCLabeledStatement extends JCStatement implements LabeledStatementTree {
        public Name label;
        public JCStatement body;
        protected JCLabeledStatement(Name label, JCStatement body) {
            this.label = label;
            this.body = body;
        }
        @Override
        public void accept(Visitor v) { v.visitLabelled(this); }
        @DefinedBy(Api.COMPILER_TREE)
        public Kind getKind() { return Kind.LABELED_STATEMENT; }
        @DefinedBy(Api.COMPILER_TREE)
        public Name getLabel() { return label; }
        @DefinedBy(Api.COMPILER_TREE)
        public JCStatement getStatement() { return body; }
        @Override @DefinedBy(Api.COMPILER_TREE)
        public <R,D> R accept(TreeVisitor<R,D> v, D d) {
            return v.visitLabeledStatement(this, d);
        }
        @Override
        public Tag getTag() {
            return LABELLED;
        }
    }

    /**
     * A "switch ( ) { }" construction.
     */
    public static class JCSwitch extends JCStatement implements SwitchTree {
        public JCExpression selector;
        public List<JCCase> cases;
        /** Position of closing brace, optional. */
        public int endpos = Position.NOPOS;
        public boolean hasUnconditionalPattern;
        public boolean isExhaustive;
        public boolean patternSwitch;
        public boolean wasEnumSelector;
        protected JCSwitch(JCExpression selector, List<JCCase> cases) {
            this.selector = selector;
            this.cases = cases;
        }
        @Override
        public void accept(Visitor v) { v.visitSwitch(this); }

        @DefinedBy(Api.COMPILER_TREE)
        public Kind getKind() { return Kind.SWITCH; }
        @DefinedBy(Api.COMPILER_TREE)
        public JCExpression getExpression() { return selector; }
        @DefinedBy(Api.COMPILER_TREE)
        public List<JCCase> getCases() { return cases; }
        @Override @DefinedBy(Api.COMPILER_TREE)
        public <R,D> R accept(TreeVisitor<R,D> v, D d) {
            return v.visitSwitch(this, d);
        }
        @Override
        public Tag getTag() {
            return SWITCH;
        }
    }

    /**
     * A "case  :" of a switch.
     */
    public static class JCCase extends JCStatement implements CaseTree {
        //as CaseKind is deprecated for removal (as it is part of a preview feature),
        //using indirection through these fields to avoid unnecessary @SuppressWarnings:
        public static final CaseKind STATEMENT = CaseKind.STATEMENT;
        public static final CaseKind RULE = CaseKind.RULE;
        public final CaseKind caseKind;
        public List<JCCaseLabel> labels;
        public JCExpression guard;
        public List<JCStatement> stats;
        public JCTree body;
        public boolean completesNormally;
        protected JCCase(CaseKind caseKind, List<JCCaseLabel> labels,
                         JCExpression guard,
                         List<JCStatement> stats, JCTree body) {
            Assert.checkNonNull(labels);
            Assert.check(labels.isEmpty() || labels.head != null);
            this.caseKind = caseKind;
            this.labels = labels;
            this.guard = guard;
            this.stats = stats;
            this.body = body;
        }
        @Override
        public void accept(Visitor v) { v.visitCase(this); }

        @Override @DefinedBy(Api.COMPILER_TREE)
        public Kind getKind() { return Kind.CASE; }
        @Override @Deprecated @DefinedBy(Api.COMPILER_TREE)
        public JCExpression getExpression() { return getExpressions().head; }

        @Override @DefinedBy(Api.COMPILER_TREE)
        public List<JCExpression> getExpressions() {
            return labels.stream()
                         .filter(p -> p.hasTag(CONSTANTCASELABEL))
                         .map(p -> ((JCConstantCaseLabel) p).expr)
                         .collect(List.collector());
        }

        @Override @DefinedBy(Api.COMPILER_TREE)
        public List<JCCaseLabel> getLabels() { return labels; }
        @Override @DefinedBy(Api.COMPILER_TREE)
        public JCExpression getGuard() { return guard; }
        @Override @DefinedBy(Api.COMPILER_TREE)
        public List<JCStatement> getStatements() {
            return caseKind == CaseKind.STATEMENT ? stats : null;
        }
        @Override @DefinedBy(Api.COMPILER_TREE)
        public JCTree getBody() { return body; }
        @Override @DefinedBy(Api.COMPILER_TREE)
        public CaseKind getCaseKind() {
            return caseKind;
        }
        @Override @DefinedBy(Api.COMPILER_TREE)
        public <R,D> R accept(TreeVisitor<R,D> v, D d) {
            return v.visitCase(this, d);
        }
        @Override
        public Tag getTag() {
            return CASE;
        }
    }

    /**
     * A "switch ( ) { }" construction.
     */
    public static class JCSwitchExpression extends JCPolyExpression implements SwitchExpressionTree {
        public JCExpression selector;
        public List<JCCase> cases;
        /** Position of closing brace, optional. */
        public int endpos = Position.NOPOS;
        public boolean hasUnconditionalPattern;
        public boolean isExhaustive;
        public boolean patternSwitch;
        public boolean wasEnumSelector;
        protected JCSwitchExpression(JCExpression selector, List<JCCase> cases) {
            this.selector = selector;
            this.cases = cases;
        }
        @Override
        public void accept(Visitor v) { v.visitSwitchExpression(this); }

        @DefinedBy(Api.COMPILER_TREE)
        public Kind getKind() { return Kind.SWITCH_EXPRESSION; }
        @DefinedBy(Api.COMPILER_TREE)
        public JCExpression getExpression() { return selector; }
        @DefinedBy(Api.COMPILER_TREE)
        public List<JCCase> getCases() { return cases; }
        @Override @DefinedBy(Api.COMPILER_TREE)
        public <R,D> R accept(TreeVisitor<R,D> v, D d) {
            return v.visitSwitchExpression(this, d);
        }
        @Override
        public Tag getTag() {
            return SWITCH_EXPRESSION;
        }
    }

    /**
     * A synchronized block.
     */
    public static class JCSynchronized extends JCStatement implements SynchronizedTree {
        public JCExpression lock;
        public JCBlock body;
        protected JCSynchronized(JCExpression lock, JCBlock body) {
            this.lock = lock;
            this.body = body;
        }
        @Override
        public void accept(Visitor v) { v.visitSynchronized(this); }

        @DefinedBy(Api.COMPILER_TREE)
        public Kind getKind() { return Kind.SYNCHRONIZED; }
        @DefinedBy(Api.COMPILER_TREE)
        public JCExpression getExpression() { return lock; }
        @DefinedBy(Api.COMPILER_TREE)
        public JCBlock getBlock() { return body; }
        @Override @DefinedBy(Api.COMPILER_TREE)
        public <R,D> R accept(TreeVisitor<R,D> v, D d) {
            return v.visitSynchronized(this, d);
        }
        @Override
        public Tag getTag() {
            return SYNCHRONIZED;
        }
    }

    /**
     * A "try { } catch ( ) { } finally { }" block.
     */
    public static class JCTry extends JCStatement implements TryTree {
        public JCBlock body;
        public List<JCCatch> catchers;
        public JCBlock finalizer;
        public List<JCTree> resources;
        public boolean finallyCanCompleteNormally;
        protected JCTry(List<JCTree> resources,
                        JCBlock body,
                        List<JCCatch> catchers,
                        JCBlock finalizer) {
            this.body = body;
            this.catchers = catchers;
            this.finalizer = finalizer;
            this.resources = resources;
        }
        @Override
        public void accept(Visitor v) { v.visitTry(this); }

        @DefinedBy(Api.COMPILER_TREE)
        public Kind getKind() { return Kind.TRY; }
        @DefinedBy(Api.COMPILER_TREE)
        public JCBlock getBlock() { return body; }
        @DefinedBy(Api.COMPILER_TREE)
        public List<JCCatch> getCatches() {
            return catchers;
        }
        @DefinedBy(Api.COMPILER_TREE)
        public JCBlock getFinallyBlock() { return finalizer; }
        @Override @DefinedBy(Api.COMPILER_TREE)
        public <R,D> R accept(TreeVisitor<R,D> v, D d) {
            return v.visitTry(this, d);
        }
        @Override @DefinedBy(Api.COMPILER_TREE)
        public List<JCTree> getResources() {
            return resources;
        }
        @Override
        public Tag getTag() {
            return TRY;
        }
    }

    /**
     * A catch block.
     */
    public static class JCCatch extends JCTree implements CatchTree {
        public JCVariableDecl param;
        public JCBlock body;
        protected JCCatch(JCVariableDecl param, JCBlock body) {
            this.param = param;
            this.body = body;
        }
        @Override
        public void accept(Visitor v) { v.visitCatch(this); }

        @DefinedBy(Api.COMPILER_TREE)
        public Kind getKind() { return Kind.CATCH; }
        @DefinedBy(Api.COMPILER_TREE)
        public JCVariableDecl getParameter() { return param; }
        @DefinedBy(Api.COMPILER_TREE)
        public JCBlock getBlock() { return body; }
        @Override @DefinedBy(Api.COMPILER_TREE)
        public <R,D> R accept(TreeVisitor<R,D> v, D d) {
            return v.visitCatch(this, d);
        }
        @Override
        public Tag getTag() {
            return CATCH;
        }
    }

    /**
     * A ( ) ? ( ) : ( ) conditional expression
     */
    public static class JCConditional extends JCPolyExpression implements ConditionalExpressionTree {
        public JCExpression cond;
        public JCExpression truepart;
        public JCExpression falsepart;
        protected JCConditional(JCExpression cond,
                              JCExpression truepart,
                              JCExpression falsepart)
        {
            this.cond = cond;
            this.truepart = truepart;
            this.falsepart = falsepart;
        }
        @Override
        public void accept(Visitor v) { v.visitConditional(this); }

        @DefinedBy(Api.COMPILER_TREE)
        public Kind getKind() { return Kind.CONDITIONAL_EXPRESSION; }
        @DefinedBy(Api.COMPILER_TREE)
        public JCExpression getCondition() { return cond; }
        @DefinedBy(Api.COMPILER_TREE)
        public JCExpression getTrueExpression() { return truepart; }
        @DefinedBy(Api.COMPILER_TREE)
        public JCExpression getFalseExpression() { return falsepart; }
        @Override @DefinedBy(Api.COMPILER_TREE)
        public <R,D> R accept(TreeVisitor<R,D> v, D d) {
            return v.visitConditionalExpression(this, d);
        }
        @Override
        public Tag getTag() {
            return CONDEXPR;
        }
    }

    /**
     * An "if ( ) { } else { }" block
     */
    public static class JCIf extends JCStatement implements IfTree {
        public JCExpression cond;
        public JCStatement thenpart;
        public JCStatement elsepart;
        protected JCIf(JCExpression cond,
                     JCStatement thenpart,
                     JCStatement elsepart)
        {
            this.cond = cond;
            this.thenpart = thenpart;
            this.elsepart = elsepart;
        }
        @Override
        public void accept(Visitor v) { v.visitIf(this); }

        @DefinedBy(Api.COMPILER_TREE)
        public Kind getKind() { return Kind.IF; }
        @DefinedBy(Api.COMPILER_TREE)
        public JCExpression getCondition() { return cond; }
        @DefinedBy(Api.COMPILER_TREE)
        public JCStatement getThenStatement() { return thenpart; }
        @DefinedBy(Api.COMPILER_TREE)
        public JCStatement getElseStatement() { return elsepart; }
        @Override @DefinedBy(Api.COMPILER_TREE)
        public <R,D> R accept(TreeVisitor<R,D> v, D d) {
            return v.visitIf(this, d);
        }
        @Override
        public Tag getTag() {
            return IF;
        }
    }

    /**
     * an expression statement
     */
    public static class JCExpressionStatement extends JCStatement implements ExpressionStatementTree {
        /** expression structure */
        public JCExpression expr;
        protected JCExpressionStatement(JCExpression expr)
        {
            this.expr = expr;
        }
        @Override
        public void accept(Visitor v) { v.visitExec(this); }

        @DefinedBy(Api.COMPILER_TREE)
        public Kind getKind() { return Kind.EXPRESSION_STATEMENT; }
        @DefinedBy(Api.COMPILER_TREE)
        public JCExpression getExpression() { return expr; }
        @Override @DefinedBy(Api.COMPILER_TREE)
        public <R,D> R accept(TreeVisitor<R,D> v, D d) {
            return v.visitExpressionStatement(this, d);
        }
        @Override
        public Tag getTag() {
            return EXEC;
        }

        /** Convert a expression-statement tree to a pretty-printed string. */
        @Override
        public String toString() {
            StringWriter s = new StringWriter();
            try {
                new Pretty(s, false).printStat(this);
            }
            catch (IOException e) {
                // should never happen, because StringWriter is defined
                // never to throw any IOExceptions
                throw new AssertionError(e);
            }
            return s.toString();
        }
    }

    /**
     * A break from a loop or switch.
     */
    public static class JCBreak extends JCStatement implements BreakTree {
        public Name label;
        public JCTree target;
        protected JCBreak(Name label, JCTree target) {
            this.label = label;
            this.target = target;
        }
        @Override
        public void accept(Visitor v) { v.visitBreak(this); }
        public boolean isValueBreak() {
            return target != null && target.hasTag(SWITCH_EXPRESSION);
        }

        @DefinedBy(Api.COMPILER_TREE)
        public Kind getKind() { return Kind.BREAK; }
        @DefinedBy(Api.COMPILER_TREE)
        public Name getLabel() {
            return label;
        }
        @Override @DefinedBy(Api.COMPILER_TREE)
        public <R,D> R accept(TreeVisitor<R,D> v, D d) {
            return v.visitBreak(this, d);
        }
        @Override
        public Tag getTag() {
            return BREAK;
        }
    }

    /**
     * A break-with from a switch expression.
     */
    public static class JCYield extends JCStatement implements YieldTree {
        public JCExpression value;
        public JCTree target;
        protected JCYield(JCExpression value, JCTree target) {
            this.value = value;
            this.target = target;
        }
        @Override
        public void accept(Visitor v) { v.visitYield(this); }
        @DefinedBy(Api.COMPILER_TREE)
        public Kind getKind() { return Kind.YIELD; }
        @DefinedBy(Api.COMPILER_TREE)
        public JCExpression getValue() { return value; }
        @Override @DefinedBy(Api.COMPILER_TREE)
        public <R,D> R accept(TreeVisitor<R,D> v, D d) {
            return v.visitYield(this, d);
        }
        @Override
        public Tag getTag() {
            return YIELD;
        }
    }

    /**
     * A continue of a loop.
     */
    public static class JCContinue extends JCStatement implements ContinueTree {
        public Name label;
        public JCTree target;
        protected JCContinue(Name label, JCTree target) {
            this.label = label;
            this.target = target;
        }
        @Override
        public void accept(Visitor v) { v.visitContinue(this); }

        @DefinedBy(Api.COMPILER_TREE)
        public Kind getKind() { return Kind.CONTINUE; }
        @DefinedBy(Api.COMPILER_TREE)
        public Name getLabel() { return label; }
        @Override @DefinedBy(Api.COMPILER_TREE)
        public <R,D> R accept(TreeVisitor<R,D> v, D d) {
            return v.visitContinue(this, d);
        }
        @Override
        public Tag getTag() {
            return CONTINUE;
        }
    }

    /**
     * A return statement.
     */
    public static class JCReturn extends JCStatement implements ReturnTree {
        public JCExpression expr;
        protected JCReturn(JCExpression expr) {
            this.expr = expr;
        }
        @Override
        public void accept(Visitor v) { v.visitReturn(this); }

        @DefinedBy(Api.COMPILER_TREE)
        public Kind getKind() { return Kind.RETURN; }
        @DefinedBy(Api.COMPILER_TREE)
        public JCExpression getExpression() { return expr; }
        @Override @DefinedBy(Api.COMPILER_TREE)
        public <R,D> R accept(TreeVisitor<R,D> v, D d) {
            return v.visitReturn(this, d);
        }
        @Override
        public Tag getTag() {
            return RETURN;
        }
    }

    /**
     * A throw statement.
     */
    public static class JCThrow extends JCStatement implements ThrowTree {
        public JCExpression expr;
        protected JCThrow(JCExpression expr) {
            this.expr = expr;
        }
        @Override
        public void accept(Visitor v) { v.visitThrow(this); }

        @DefinedBy(Api.COMPILER_TREE)
        public Kind getKind() { return Kind.THROW; }
        @DefinedBy(Api.COMPILER_TREE)
        public JCExpression getExpression() { return expr; }
        @Override @DefinedBy(Api.COMPILER_TREE)
        public <R,D> R accept(TreeVisitor<R,D> v, D d) {
            return v.visitThrow(this, d);
        }
        @Override
        public Tag getTag() {
            return THROW;
        }
    }

    /**
     * An assert statement.
     */
    public static class JCAssert extends JCStatement implements AssertTree {
        public JCExpression cond;
        public JCExpression detail;
        protected JCAssert(JCExpression cond, JCExpression detail) {
            this.cond = cond;
            this.detail = detail;
        }
        @Override
        public void accept(Visitor v) { v.visitAssert(this); }

        @DefinedBy(Api.COMPILER_TREE)
        public Kind getKind() { return Kind.ASSERT; }
        @DefinedBy(Api.COMPILER_TREE)
        public JCExpression getCondition() { return cond; }
        @DefinedBy(Api.COMPILER_TREE)
        public JCExpression getDetail() { return detail; }
        @Override @DefinedBy(Api.COMPILER_TREE)
        public <R,D> R accept(TreeVisitor<R,D> v, D d) {
            return v.visitAssert(this, d);
        }
        @Override
        public Tag getTag() {
            return ASSERT;
        }
    }

    /**
     * A method invocation
     */
    public static class JCMethodInvocation extends JCPolyExpression implements MethodInvocationTree {
        public List<JCExpression> typeargs;
        public JCExpression meth;
        public List<JCExpression> args;
        public Type varargsElement;
        protected JCMethodInvocation(List<JCExpression> typeargs,
                        JCExpression meth,
                        List<JCExpression> args)
        {
            this.typeargs = (typeargs == null) ? List.nil()
                                               : typeargs;
            this.meth = meth;
            this.args = args;
        }
        @Override
        public void accept(Visitor v) { v.visitApply(this); }

        @DefinedBy(Api.COMPILER_TREE)
        public Kind getKind() { return Kind.METHOD_INVOCATION; }
        @DefinedBy(Api.COMPILER_TREE)
        public List<JCExpression> getTypeArguments() {
            return typeargs;
        }
        @DefinedBy(Api.COMPILER_TREE)
        public JCExpression getMethodSelect() { return meth; }
        @DefinedBy(Api.COMPILER_TREE)
        public List<JCExpression> getArguments() {
            return args;
        }
        @Override @DefinedBy(Api.COMPILER_TREE)
        public <R,D> R accept(TreeVisitor<R,D> v, D d) {
            return v.visitMethodInvocation(this, d);
        }
        @Override
        public JCMethodInvocation setType(Type type) {
            super.setType(type);
            return this;
        }
        @Override
        public Tag getTag() {
            return(APPLY);
        }
    }

    /**
     * A new(...) operation.
     */
    public static class JCNewClass extends JCPolyExpression implements NewClassTree {
        public JCExpression encl;
        public List<JCExpression> typeargs;
        public JCExpression clazz;
        public List<JCExpression> args;
        public JCClassDecl def;
        public Symbol constructor;
        public Type varargsElement;
        public Type constructorType;
        protected JCNewClass(JCExpression encl,
                           List<JCExpression> typeargs,
                           JCExpression clazz,
                           List<JCExpression> args,
                           JCClassDecl def)
        {
            this.encl = encl;
            this.typeargs = (typeargs == null) ? List.nil()
                                               : typeargs;
            this.clazz = clazz;
            this.args = args;
            this.def = def;
        }
        @Override
        public void accept(Visitor v) { v.visitNewClass(this); }

        @DefinedBy(Api.COMPILER_TREE)
        public Kind getKind() { return Kind.NEW_CLASS; }
        @DefinedBy(Api.COMPILER_TREE)
        public JCExpression getEnclosingExpression() { // expr.new C< ... > ( ... )
            return encl;
        }
        @DefinedBy(Api.COMPILER_TREE)
        public List<JCExpression> getTypeArguments() {
            return typeargs;
        }
        @DefinedBy(Api.COMPILER_TREE)
        public JCExpression getIdentifier() { return clazz; }
        @DefinedBy(Api.COMPILER_TREE)
        public List<JCExpression> getArguments() {
            return args;
        }
        @DefinedBy(Api.COMPILER_TREE)
        public JCClassDecl getClassBody() { return def; }
        @Override @DefinedBy(Api.COMPILER_TREE)
        public <R,D> R accept(TreeVisitor<R,D> v, D d) {
            return v.visitNewClass(this, d);
        }
        @Override
        public Tag getTag() {
            return NEWCLASS;
        }

        public boolean classDeclRemoved() {
            return false;
        }
    }

    /**
     * A new[...] operation.
     */
    public static class JCNewArray extends JCExpression implements NewArrayTree {
        public JCExpression elemtype;
        public List<JCExpression> dims;
        // type annotations on inner-most component
        public List<JCAnnotation> annotations;
        // type annotations on dimensions
        public List<List<JCAnnotation>> dimAnnotations;
        public List<JCExpression> elems;
        protected JCNewArray(JCExpression elemtype,
                           List<JCExpression> dims,
                           List<JCExpression> elems)
        {
            this.elemtype = elemtype;
            this.dims = dims;
            this.annotations = List.nil();
            this.dimAnnotations = List.nil();
            this.elems = elems;
        }
        @Override
        public void accept(Visitor v) { v.visitNewArray(this); }

        @DefinedBy(Api.COMPILER_TREE)
        public Kind getKind() { return Kind.NEW_ARRAY; }
        @DefinedBy(Api.COMPILER_TREE)
        public JCExpression getType() { return elemtype; }
        @DefinedBy(Api.COMPILER_TREE)
        public List<JCExpression> getDimensions() {
            return dims;
        }
        @DefinedBy(Api.COMPILER_TREE)
        public List<JCExpression> getInitializers() {
            return elems;
        }
        @Override @DefinedBy(Api.COMPILER_TREE)
        public <R,D> R accept(TreeVisitor<R,D> v, D d) {
            return v.visitNewArray(this, d);
        }
        @Override
        public Tag getTag() {
            return NEWARRAY;
        }

        @Override @DefinedBy(Api.COMPILER_TREE)
        public List<JCAnnotation> getAnnotations() {
            return annotations;
        }

        @Override @DefinedBy(Api.COMPILER_TREE)
        public List<List<JCAnnotation>> getDimAnnotations() {
            return dimAnnotations;
        }
    }

    /**
     * A lambda expression.
     */
    public static class JCLambda extends JCFunctionalExpression implements LambdaExpressionTree {

        public enum ParameterKind {
            IMPLICIT,
            EXPLICIT
        }

        public List<JCVariableDecl> params;
        public JCTree body;
        public boolean canCompleteNormally = true;
        public ParameterKind paramKind;

        public JCLambda(List<JCVariableDecl> params,
                        JCTree body) {
            this.params = params;
            this.body = body;
            if (params.isEmpty() ||
                params.head.vartype != null) {
                paramKind = ParameterKind.EXPLICIT;
            } else {
                paramKind = ParameterKind.IMPLICIT;
            }
        }
        @Override
        public Tag getTag() {
            return LAMBDA;
        }
        @Override
        public void accept(Visitor v) {
            v.visitLambda(this);
        }
        @Override @DefinedBy(Api.COMPILER_TREE)
        public <R, D> R accept(TreeVisitor<R, D> v, D d) {
            return v.visitLambdaExpression(this, d);
        }
        @DefinedBy(Api.COMPILER_TREE)
        public Kind getKind() {
            return Kind.LAMBDA_EXPRESSION;
        }
        @DefinedBy(Api.COMPILER_TREE)
        public JCTree getBody() {
            return body;
        }
        @DefinedBy(Api.COMPILER_TREE)
        public java.util.List<? extends VariableTree> getParameters() {
            return params;
        }
        @Override
        public JCLambda setType(Type type) {
            super.setType(type);
            return this;
        }
        @Override @DefinedBy(Api.COMPILER_TREE)
        public BodyKind getBodyKind() {
            return body.hasTag(BLOCK) ?
                    BodyKind.STATEMENT :
                    BodyKind.EXPRESSION;
        }
    }

    /**
     * A parenthesized subexpression ( ... )
     */
    public static class JCParens extends JCExpression implements ParenthesizedTree {
        public JCExpression expr;
        protected JCParens(JCExpression expr) {
            this.expr = expr;
        }
        @Override
        public void accept(Visitor v) { v.visitParens(this); }

        @DefinedBy(Api.COMPILER_TREE)
        public Kind getKind() { return Kind.PARENTHESIZED; }
        @DefinedBy(Api.COMPILER_TREE)
        public JCExpression getExpression() { return expr; }
        @Override @DefinedBy(Api.COMPILER_TREE)
        public <R,D> R accept(TreeVisitor<R,D> v, D d) {
            return v.visitParenthesized(this, d);
        }
        @Override
        public Tag getTag() {
            return PARENS;
        }
    }

    /**
     * A assignment with "=".
     */
    public static class JCAssign extends JCExpression implements AssignmentTree {
        public JCExpression lhs;
        public JCExpression rhs;
        protected JCAssign(JCExpression lhs, JCExpression rhs) {
            this.lhs = lhs;
            this.rhs = rhs;
        }
        @Override
        public void accept(Visitor v) { v.visitAssign(this); }

        @DefinedBy(Api.COMPILER_TREE)
        public Kind getKind() { return Kind.ASSIGNMENT; }
        @DefinedBy(Api.COMPILER_TREE)
        public JCExpression getVariable() { return lhs; }
        @DefinedBy(Api.COMPILER_TREE)
        public JCExpression getExpression() { return rhs; }
        @Override @DefinedBy(Api.COMPILER_TREE)
        public <R,D> R accept(TreeVisitor<R,D> v, D d) {
            return v.visitAssignment(this, d);
        }
        @Override
        public Tag getTag() {
            return ASSIGN;
        }
    }

    public abstract static class JCOperatorExpression extends JCExpression {
        public enum OperandPos {
            LEFT,
            RIGHT
        }

        protected Tag opcode;
        public OperatorSymbol operator;

        public OperatorSymbol getOperator() {
            return operator;
        }

        @Override
        public Tag getTag() {
            return opcode;
        }

        public abstract JCExpression getOperand(OperandPos pos);
    }

    /**
     * An assignment with "+=", "|=" ...
     */
    public static class JCAssignOp extends JCOperatorExpression implements CompoundAssignmentTree {
        public JCExpression lhs;
        public JCExpression rhs;
        protected JCAssignOp(Tag opcode, JCTree lhs, JCTree rhs, OperatorSymbol operator) {
            this.opcode = opcode;
            this.lhs = (JCExpression)lhs;
            this.rhs = (JCExpression)rhs;
            this.operator = operator;
        }
        @Override
        public void accept(Visitor v) { v.visitAssignop(this); }

        @DefinedBy(Api.COMPILER_TREE)
        public Kind getKind() { return TreeInfo.tagToKind(getTag()); }
        @DefinedBy(Api.COMPILER_TREE)
        public JCExpression getVariable() { return lhs; }
        @DefinedBy(Api.COMPILER_TREE)
        public JCExpression getExpression() { return rhs; }
        @Override @DefinedBy(Api.COMPILER_TREE)
        public <R,D> R accept(TreeVisitor<R,D> v, D d) {
            return v.visitCompoundAssignment(this, d);
        }
        @Override
        public JCExpression getOperand(OperandPos pos) {
            return pos == OperandPos.LEFT ? lhs : rhs;
        }
    }

    /**
     * A unary operation.
     */
    public static class JCUnary extends JCOperatorExpression implements UnaryTree {
        public JCExpression arg;
        protected JCUnary(Tag opcode, JCExpression arg) {
            this.opcode = opcode;
            this.arg = arg;
        }
        @Override
        public void accept(Visitor v) { v.visitUnary(this); }

        @DefinedBy(Api.COMPILER_TREE)
        public Kind getKind() { return TreeInfo.tagToKind(getTag()); }
        @DefinedBy(Api.COMPILER_TREE)
        public JCExpression getExpression() { return arg; }
        @Override @DefinedBy(Api.COMPILER_TREE)
        public <R,D> R accept(TreeVisitor<R,D> v, D d) {
            return v.visitUnary(this, d);
        }
        public void setTag(Tag tag) {
            opcode = tag;
        }
        @Override
        public JCExpression getOperand(OperandPos pos) {
            return arg;
        }
    }

    /**
     * A binary operation.
     */
    public static class JCBinary extends JCOperatorExpression implements BinaryTree {
        public JCExpression lhs;
        public JCExpression rhs;
        protected JCBinary(Tag opcode,
                         JCExpression lhs,
                         JCExpression rhs,
                         OperatorSymbol operator) {
            this.opcode = opcode;
            this.lhs = lhs;
            this.rhs = rhs;
            this.operator = operator;
        }
        @Override
        public void accept(Visitor v) { v.visitBinary(this); }

        @DefinedBy(Api.COMPILER_TREE)
        public Kind getKind() { return TreeInfo.tagToKind(getTag()); }
        @DefinedBy(Api.COMPILER_TREE)
        public JCExpression getLeftOperand() { return lhs; }
        @DefinedBy(Api.COMPILER_TREE)
        public JCExpression getRightOperand() { return rhs; }
        @Override @DefinedBy(Api.COMPILER_TREE)
        public <R,D> R accept(TreeVisitor<R,D> v, D d) {
            return v.visitBinary(this, d);
        }
        @Override
        public JCExpression getOperand(OperandPos pos) {
            return pos == OperandPos.LEFT ? lhs : rhs;
        }
    }

    /**
     * A type cast.
     */
    public static class JCTypeCast extends JCExpression implements TypeCastTree {
        public JCTree clazz;
        public JCExpression expr;
        protected JCTypeCast(JCTree clazz, JCExpression expr) {
            this.clazz = clazz;
            this.expr = expr;
        }
        @Override
        public void accept(Visitor v) { v.visitTypeCast(this); }

        @DefinedBy(Api.COMPILER_TREE)
        public Kind getKind() { return Kind.TYPE_CAST; }
        @DefinedBy(Api.COMPILER_TREE)
        public JCTree getType() { return clazz; }
        @DefinedBy(Api.COMPILER_TREE)
        public JCExpression getExpression() { return expr; }
        @Override @DefinedBy(Api.COMPILER_TREE)
        public <R,D> R accept(TreeVisitor<R,D> v, D d) {
            return v.visitTypeCast(this, d);
        }
        @Override
        public Tag getTag() {
            return TYPECAST;
        }
    }

    /**
     * A type test.
     */
    public static class JCInstanceOf extends JCExpression implements InstanceOfTree {
        public JCExpression expr;
        public JCTree pattern;
        /**{@code true} if this instanceof test should have
         * value {@code true} when the {@code expr} is {@code null}.*/
        public boolean allowNull;
        protected JCInstanceOf(JCExpression expr, JCTree pattern) {
            this.expr = expr;
            this.pattern = pattern;
        }
        @Override
        public void accept(Visitor v) { v.visitTypeTest(this); }

        @DefinedBy(Api.COMPILER_TREE)
        public Kind getKind() { return Kind.INSTANCE_OF; }
        @DefinedBy(Api.COMPILER_TREE)
        public JCTree getType() { return pattern instanceof JCPattern ? pattern.hasTag(BINDINGPATTERN) ? ((JCBindingPattern) pattern).var.vartype : null : pattern; }

        @Override @DefinedBy(Api.COMPILER_TREE)
        public JCPattern getPattern() {
            return pattern instanceof JCPattern jcPattern ? jcPattern : null;
        }

        @DefinedBy(Api.COMPILER_TREE)
        public JCExpression getExpression() { return expr; }
        @Override @DefinedBy(Api.COMPILER_TREE)
        public <R,D> R accept(TreeVisitor<R,D> v, D d) {
            return v.visitInstanceOf(this, d);
        }
        @Override
        public Tag getTag() {
            return TYPETEST;
        }
    }

    /**
     * Pattern matching forms.
     */
    public abstract static class JCPattern extends JCTree
            implements PatternTree {
    }

    public static class JCAnyPattern extends JCPattern
            implements AnyPatternTree {

        protected JCAnyPattern() {
        }

        @Override
        public void accept(Visitor v) {
            v.visitAnyPattern(this);
        }

        @DefinedBy(Api.COMPILER_TREE)
        public Kind getKind() {
            return Kind.ANY_PATTERN;
        }

        @Override
        @DefinedBy(Api.COMPILER_TREE)
        public <R, D> R accept(TreeVisitor<R, D> v, D d) {
            return v.visitAnyPattern(this, d);
        }

        @Override
        public Tag getTag() {
            return ANYPATTERN;
        }
    }

    public static class JCBindingPattern extends JCPattern
            implements BindingPatternTree {
        public JCVariableDecl var;

        protected JCBindingPattern(JCVariableDecl var) {
            this.var = var;
        }

        @Override @DefinedBy(Api.COMPILER_TREE)
        public VariableTree getVariable() {
            return var;
        }

        @Override
        public void accept(Visitor v) {
            v.visitBindingPattern(this);
        }

        @DefinedBy(Api.COMPILER_TREE)
        public Kind getKind() {
            return Kind.BINDING_PATTERN;
        }

        @Override
        @DefinedBy(Api.COMPILER_TREE)
        public <R, D> R accept(TreeVisitor<R, D> v, D d) {
            return v.visitBindingPattern(this, d);
        }

        @Override
        public Tag getTag() {
            return BINDINGPATTERN;
        }
    }

    public static class JCDefaultCaseLabel extends JCCaseLabel
            implements DefaultCaseLabelTree {

        protected JCDefaultCaseLabel() {
        }

        @Override
        public void accept(Visitor v) {
            v.visitDefaultCaseLabel(this);
        }

        @DefinedBy(Api.COMPILER_TREE)
        public Kind getKind() {
            return Kind.DEFAULT_CASE_LABEL;
        }

        @Override
        @DefinedBy(Api.COMPILER_TREE)
        public <R, D> R accept(TreeVisitor<R, D> v, D d) {
            return v.visitDefaultCaseLabel(this, d);
        }

        @Override
        public Tag getTag() {
            return DEFAULTCASELABEL;
        }

    }

    public static class JCConstantCaseLabel extends JCCaseLabel
            implements ConstantCaseLabelTree {

        public JCExpression expr;

        protected JCConstantCaseLabel(JCExpression expr) {
            this.expr = expr;
        }

        @Override @DefinedBy(Api.COMPILER_TREE)
        public JCExpression getConstantExpression() {
            return expr;
        }

        @Override
        public void accept(Visitor v) {
            v.visitConstantCaseLabel(this);
        }

        @DefinedBy(Api.COMPILER_TREE)
        public Kind getKind() {
            return Kind.CONSTANT_CASE_LABEL;
        }

        @Override
        @DefinedBy(Api.COMPILER_TREE)
        public <R, D> R accept(TreeVisitor<R, D> v, D d) {
            return v.visitConstantCaseLabel(this, d);
        }

        @Override
        public Tag getTag() {
            return CONSTANTCASELABEL;
        }

    }

    public static class JCPatternCaseLabel extends JCCaseLabel
            implements PatternCaseLabelTree {

        public JCPattern pat;
        public JCExpression syntheticGuard;

        protected JCPatternCaseLabel(JCPattern pat) {
            this.pat = pat;
        }

        @Override @DefinedBy(Api.COMPILER_TREE)
        public JCPattern getPattern() {
            return pat;
        }

        @Override
        public void accept(Visitor v) {
            v.visitPatternCaseLabel(this);
        }

        @DefinedBy(Api.COMPILER_TREE)
        public Kind getKind() {
            return Kind.PATTERN_CASE_LABEL;
        }

        @Override
        @DefinedBy(Api.COMPILER_TREE)
        public <R, D> R accept(TreeVisitor<R, D> v, D d) {
            return v.visitPatternCaseLabel(this, d);
        }

        @Override
        public Tag getTag() {
            return PATTERNCASELABEL;
        }

    }

    public static class JCRecordPattern extends JCPattern
            implements DeconstructionPatternTree {
        public JCExpression deconstructor;
        public List<JCPattern> nested;
        public ClassSymbol record;
        public List<Type> fullComponentTypes;

        protected JCRecordPattern(JCExpression deconstructor, List<JCPattern> nested) {
            this.deconstructor = deconstructor;
            this.nested = nested;
        }

        @DefinedBy(Api.COMPILER_TREE)
        public Name getBinding() {
            return null;
        }

        @Override @DefinedBy(Api.COMPILER_TREE)
        public ExpressionTree getDeconstructor() {
            return deconstructor;
        }

        @Override @DefinedBy(Api.COMPILER_TREE)
        public List<? extends JCPattern> getNestedPatterns() {
            return nested;
        }

        @Override
        public void accept(Visitor v) {
            v.visitRecordPattern(this);
        }

        @DefinedBy(Api.COMPILER_TREE)
        public Kind getKind() {
            return Kind.DECONSTRUCTION_PATTERN;
        }

        @Override
        @DefinedBy(Api.COMPILER_TREE)
        public <R, D> R accept(TreeVisitor<R, D> v, D d) {
            return v.visitDeconstructionPattern(this, d);
        }

        @Override
        public Tag getTag() {
            return RECORDPATTERN;
        }

    }

    /**
<<<<<<< HEAD
     * String template expression.
     */
    public static class JCStringTemplate extends JCExpression implements StringTemplateTree {
        public List<String> fragments;
        public List<JCExpression> expressions;

        protected JCStringTemplate(List<String> fragments,
                                   List<JCExpression> expressions) {
            this.fragments = fragments;
            this.expressions = expressions;
        }

        @Override
        public List<String> getFragments() {
            return fragments;
        }

        @Override
        public List<? extends ExpressionTree> getExpressions() {
            return expressions;
        }

        @Override @DefinedBy(Api.COMPILER_TREE)
        public Kind getKind() {
            return Kind.TEMPLATE;
        }

        @Override @DefinedBy(Api.COMPILER_TREE)
        public Tag getTag() {
            return STRING_TEMPLATE;
        }

        @Override @DefinedBy(Api.COMPILER_TREE)
        public void accept(Visitor v) {
            v.visitStringTemplate(this);
        }

        @Override @DefinedBy(Api.COMPILER_TREE)
        public <R, D> R accept(TreeVisitor<R, D> v, D d) {
            return v.visitStringTemplate(this, d);
        }
    }

    /**
=======
>>>>>>> 7b3a96d5
     * An array selection
     */
    public static class JCArrayAccess extends JCExpression implements ArrayAccessTree {
        public JCExpression indexed;
        public JCExpression index;
        protected JCArrayAccess(JCExpression indexed, JCExpression index) {
            this.indexed = indexed;
            this.index = index;
        }
        @Override
        public void accept(Visitor v) { v.visitIndexed(this); }

        @DefinedBy(Api.COMPILER_TREE)
        public Kind getKind() { return Kind.ARRAY_ACCESS; }
        @DefinedBy(Api.COMPILER_TREE)
        public JCExpression getExpression() { return indexed; }
        @DefinedBy(Api.COMPILER_TREE)
        public JCExpression getIndex() { return index; }
        @Override @DefinedBy(Api.COMPILER_TREE)
        public <R,D> R accept(TreeVisitor<R,D> v, D d) {
            return v.visitArrayAccess(this, d);
        }
        @Override
        public Tag getTag() {
            return INDEXED;
        }
    }

    /**
     * Selects through packages and classes
     */
    public static class JCFieldAccess extends JCExpression implements MemberSelectTree {
        /** selected Tree hierarchy */
        public JCExpression selected;
        /** name of field to select thru */
        public Name name;
        /** symbol of the selected class */
        public Symbol sym;
        protected JCFieldAccess(JCExpression selected, Name name, Symbol sym) {
            this.selected = selected;
            this.name = name;
            this.sym = sym;
        }
        @Override
        public void accept(Visitor v) { v.visitSelect(this); }

        @DefinedBy(Api.COMPILER_TREE)
        public Kind getKind() { return Kind.MEMBER_SELECT; }
        @DefinedBy(Api.COMPILER_TREE)
        public JCExpression getExpression() { return selected; }
        @Override @DefinedBy(Api.COMPILER_TREE)
        public <R,D> R accept(TreeVisitor<R,D> v, D d) {
            return v.visitMemberSelect(this, d);
        }
        @DefinedBy(Api.COMPILER_TREE)
        public Name getIdentifier() { return name; }
        @Override
        public Tag getTag() {
            return SELECT;
        }
    }

    /**
     * Selects a member expression.
     */
    public static class JCMemberReference extends JCFunctionalExpression implements MemberReferenceTree {

        public ReferenceMode mode;
        public ReferenceKind kind;
        public Name name;
        public JCExpression expr;
        public List<JCExpression> typeargs;
        public Symbol sym;
        public Type varargsElement;
        public PolyKind refPolyKind;
        public boolean ownerAccessible;
        private OverloadKind overloadKind;
        public Type referentType;

        public enum OverloadKind {
            OVERLOADED,
            UNOVERLOADED,
            ERROR
        }

        /**
         * Javac-dependent classification for member references, based
         * on relevant properties w.r.t. code-generation
         */
        public enum ReferenceKind {
            /** super # instMethod */
            SUPER(ReferenceMode.INVOKE, false),
            /** Type # instMethod */
            UNBOUND(ReferenceMode.INVOKE, true),
            /** Type # staticMethod */
            STATIC(ReferenceMode.INVOKE, false),
            /** Expr # instMethod */
            BOUND(ReferenceMode.INVOKE, false),
            /** Inner # new */
            IMPLICIT_INNER(ReferenceMode.NEW, false),
            /** Toplevel # new */
            TOPLEVEL(ReferenceMode.NEW, false),
            /** ArrayType # new */
            ARRAY_CTOR(ReferenceMode.NEW, false);

            final ReferenceMode mode;
            final boolean unbound;

            private ReferenceKind(ReferenceMode mode, boolean unbound) {
                this.mode = mode;
                this.unbound = unbound;
            }

            public boolean isUnbound() {
                return unbound;
            }
        }

        public JCMemberReference(ReferenceMode mode, Name name, JCExpression expr, List<JCExpression> typeargs) {
            this.mode = mode;
            this.name = name;
            this.expr = expr;
            this.typeargs = typeargs;
        }
        @Override
        public void accept(Visitor v) { v.visitReference(this); }

        @DefinedBy(Api.COMPILER_TREE)
        public Kind getKind() { return Kind.MEMBER_REFERENCE; }
        @Override @DefinedBy(Api.COMPILER_TREE)
        public ReferenceMode getMode() { return mode; }
        @Override @DefinedBy(Api.COMPILER_TREE)
        public JCExpression getQualifierExpression() { return expr; }
        @Override @DefinedBy(Api.COMPILER_TREE)
        public Name getName() { return name; }
        @Override @DefinedBy(Api.COMPILER_TREE)
        public List<JCExpression> getTypeArguments() { return typeargs; }

        @Override @DefinedBy(Api.COMPILER_TREE)
        public <R,D> R accept(TreeVisitor<R,D> v, D d) {
            return v.visitMemberReference(this, d);
        }
        @Override
        public Tag getTag() {
            return REFERENCE;
        }
        public boolean hasKind(ReferenceKind kind) {
            return this.kind == kind;
        }

        /**
         * @return the overloadKind
         */
        public OverloadKind getOverloadKind() {
            return overloadKind;
        }

        /**
         * @param overloadKind the overloadKind to set
         */
        public void setOverloadKind(OverloadKind overloadKind) {
            this.overloadKind = overloadKind;
        }
    }

    /**
     * An identifier
     */
    public static class JCIdent extends JCExpression implements IdentifierTree {
        /** the name */
        public Name name;
        /** the symbol */
        public Symbol sym;
        protected JCIdent(Name name, Symbol sym) {
            this.name = name;
            this.sym = sym;
        }
        @Override
        public void accept(Visitor v) { v.visitIdent(this); }

        @DefinedBy(Api.COMPILER_TREE)
        public Kind getKind() { return Kind.IDENTIFIER; }
        @DefinedBy(Api.COMPILER_TREE)
        public Name getName() { return name; }
        @Override @DefinedBy(Api.COMPILER_TREE)
        public <R,D> R accept(TreeVisitor<R,D> v, D d) {
            return v.visitIdentifier(this, d);
        }
        @Override
        public Tag getTag() {
            return IDENT;
        }
    }

    /**
     * A constant value given literally.
     */
    public static class JCLiteral extends JCExpression implements LiteralTree {
        public TypeTag typetag;
        /** value representation */
        public Object value;
        protected JCLiteral(TypeTag typetag, Object value) {
            this.typetag = typetag;
            this.value = value;
        }
        @Override
        public void accept(Visitor v) { v.visitLiteral(this); }

        @DefinedBy(Api.COMPILER_TREE)
        public Kind getKind() {
            return typetag.getKindLiteral();
        }

        @DefinedBy(Api.COMPILER_TREE)
        public Object getValue() {
            switch (typetag) {
                case BOOLEAN:
                    int bi = (Integer) value;
                    return (bi != 0);
                case CHAR:
                    int ci = (Integer) value;
                    char c = (char) ci;
                    if (c != ci)
                        throw new AssertionError("bad value for char literal");
                    return c;
                default:
                    return value;
            }
        }
        @Override @DefinedBy(Api.COMPILER_TREE)
        public <R,D> R accept(TreeVisitor<R,D> v, D d) {
            return v.visitLiteral(this, d);
        }
        @Override
        public JCLiteral setType(Type type) {
            super.setType(type);
            return this;
        }
        @Override
        public Tag getTag() {
            return LITERAL;
        }
    }

    /**
     * Identifies a basic type.
     * @see TypeTag
     */
    public static class JCPrimitiveTypeTree extends JCExpression implements PrimitiveTypeTree {
        /** the basic type id */
        public TypeTag typetag;
        protected JCPrimitiveTypeTree(TypeTag typetag) {
            this.typetag = typetag;
        }
        @Override
        public void accept(Visitor v) { v.visitTypeIdent(this); }

        @DefinedBy(Api.COMPILER_TREE)
        public Kind getKind() { return Kind.PRIMITIVE_TYPE; }
        @DefinedBy(Api.COMPILER_TREE)
        public TypeKind getPrimitiveTypeKind() {
            return typetag.getPrimitiveTypeKind();
        }

        @Override @DefinedBy(Api.COMPILER_TREE)
        public <R,D> R accept(TreeVisitor<R,D> v, D d) {
            return v.visitPrimitiveType(this, d);
        }
        @Override
        public Tag getTag() {
            return TYPEIDENT;
        }
    }

    /**
     * An array type, A[]
     */
    public static class JCArrayTypeTree extends JCExpression implements ArrayTypeTree {
        public JCExpression elemtype;
        protected JCArrayTypeTree(JCExpression elemtype) {
            this.elemtype = elemtype;
        }
        @Override
        public void accept(Visitor v) { v.visitTypeArray(this); }

        @DefinedBy(Api.COMPILER_TREE)
        public Kind getKind() { return Kind.ARRAY_TYPE; }
        @DefinedBy(Api.COMPILER_TREE)
        public JCTree getType() { return elemtype; }
        @Override @DefinedBy(Api.COMPILER_TREE)
        public <R,D> R accept(TreeVisitor<R,D> v, D d) {
            return v.visitArrayType(this, d);
        }
        @Override
        public Tag getTag() {
            return TYPEARRAY;
        }
    }

    /**
     * A parameterized type, {@literal T<...>}
     */
    public static class JCTypeApply extends JCExpression implements ParameterizedTypeTree {
        public JCExpression clazz;
        public List<JCExpression> arguments;
        protected JCTypeApply(JCExpression clazz, List<JCExpression> arguments) {
            this.clazz = clazz;
            this.arguments = arguments;
        }
        @Override
        public void accept(Visitor v) { v.visitTypeApply(this); }

        @DefinedBy(Api.COMPILER_TREE)
        public Kind getKind() { return Kind.PARAMETERIZED_TYPE; }
        @DefinedBy(Api.COMPILER_TREE)
        public JCTree getType() { return clazz; }
        @DefinedBy(Api.COMPILER_TREE)
        public List<JCExpression> getTypeArguments() {
            return arguments;
        }
        @Override @DefinedBy(Api.COMPILER_TREE)
        public <R,D> R accept(TreeVisitor<R,D> v, D d) {
            return v.visitParameterizedType(this, d);
        }
        @Override
        public Tag getTag() {
            return TYPEAPPLY;
        }
    }

    /**
     * A union type, T1 | T2 | ... Tn (used in multicatch statements)
     */
    public static class JCTypeUnion extends JCExpression implements UnionTypeTree {

        public List<JCExpression> alternatives;

        protected JCTypeUnion(List<JCExpression> components) {
            this.alternatives = components;
        }
        @Override
        public void accept(Visitor v) { v.visitTypeUnion(this); }

        @DefinedBy(Api.COMPILER_TREE)
        public Kind getKind() { return Kind.UNION_TYPE; }

        @DefinedBy(Api.COMPILER_TREE)
        public List<JCExpression> getTypeAlternatives() {
            return alternatives;
        }
        @Override @DefinedBy(Api.COMPILER_TREE)
        public <R,D> R accept(TreeVisitor<R,D> v, D d) {
            return v.visitUnionType(this, d);
        }
        @Override
        public Tag getTag() {
            return TYPEUNION;
        }
    }

    /**
     * An intersection type, {@code T1 & T2 & ... Tn} (used in cast expressions)
     */
    public static class JCTypeIntersection extends JCExpression implements IntersectionTypeTree {

        public List<JCExpression> bounds;

        protected JCTypeIntersection(List<JCExpression> bounds) {
            this.bounds = bounds;
        }
        @Override
        public void accept(Visitor v) { v.visitTypeIntersection(this); }

        @DefinedBy(Api.COMPILER_TREE)
        public Kind getKind() { return Kind.INTERSECTION_TYPE; }

        @DefinedBy(Api.COMPILER_TREE)
        public List<JCExpression> getBounds() {
            return bounds;
        }
        @Override @DefinedBy(Api.COMPILER_TREE)
        public <R,D> R accept(TreeVisitor<R,D> v, D d) {
            return v.visitIntersectionType(this, d);
        }
        @Override
        public Tag getTag() {
            return TYPEINTERSECTION;
        }
    }

    /**
     * A formal class parameter.
     */
    public static class JCTypeParameter extends JCTree implements TypeParameterTree {
        /** name */
        public Name name;
        /** bounds */
        public List<JCExpression> bounds;
        /** type annotations on type parameter */
        public List<JCAnnotation> annotations;
        protected JCTypeParameter(Name name, List<JCExpression> bounds, List<JCAnnotation> annotations) {
            this.name = name;
            this.bounds = bounds;
            this.annotations = annotations;
        }
        @Override
        public void accept(Visitor v) { v.visitTypeParameter(this); }

        @DefinedBy(Api.COMPILER_TREE)
        public Kind getKind() { return Kind.TYPE_PARAMETER; }
        @DefinedBy(Api.COMPILER_TREE)
        public Name getName() { return name; }
        @DefinedBy(Api.COMPILER_TREE)
        public List<JCExpression> getBounds() {
            return bounds;
        }
        @DefinedBy(Api.COMPILER_TREE)
        public List<JCAnnotation> getAnnotations() {
            return annotations;
        }
        @Override @DefinedBy(Api.COMPILER_TREE)
        public <R,D> R accept(TreeVisitor<R,D> v, D d) {
            return v.visitTypeParameter(this, d);
        }
        @Override
        public Tag getTag() {
            return TYPEPARAMETER;
        }
    }

    public static class JCWildcard extends JCExpression implements WildcardTree {
        public TypeBoundKind kind;
        public JCTree inner;
        protected JCWildcard(TypeBoundKind kind, JCTree inner) {
            this.kind = Assert.checkNonNull(kind);
            this.inner = inner;
        }
        @Override
        public void accept(Visitor v) { v.visitWildcard(this); }

        @DefinedBy(Api.COMPILER_TREE)
        public Kind getKind() {
            switch (kind.kind) {
            case UNBOUND:
                return Kind.UNBOUNDED_WILDCARD;
            case EXTENDS:
                return Kind.EXTENDS_WILDCARD;
            case SUPER:
                return Kind.SUPER_WILDCARD;
            default:
                throw new AssertionError("Unknown wildcard bound " + kind);
            }
        }
        @DefinedBy(Api.COMPILER_TREE)
        public JCTree getBound() { return inner; }
        @Override @DefinedBy(Api.COMPILER_TREE)
        public <R,D> R accept(TreeVisitor<R,D> v, D d) {
            return v.visitWildcard(this, d);
        }
        @Override
        public Tag getTag() {
            return Tag.WILDCARD;
        }
    }

    public static class TypeBoundKind extends JCTree {
        public BoundKind kind;
        protected TypeBoundKind(BoundKind kind) {
            this.kind = kind;
        }
        @Override
        public void accept(Visitor v) { v.visitTypeBoundKind(this); }

        @DefinedBy(Api.COMPILER_TREE)
        public Kind getKind() {
            throw new AssertionError("TypeBoundKind is not part of a public API");
        }
        @Override @DefinedBy(Api.COMPILER_TREE)
        public <R,D> R accept(TreeVisitor<R,D> v, D d) {
            throw new AssertionError("TypeBoundKind is not part of a public API");
        }
        @Override
        public Tag getTag() {
            return TYPEBOUNDKIND;
        }
    }

    public static class JCAnnotation extends JCExpression implements AnnotationTree {
        // Either Tag.ANNOTATION or Tag.TYPE_ANNOTATION
        private Tag tag;

        public JCTree annotationType;
        public List<JCExpression> args;
        public Attribute.Compound attribute;

        protected JCAnnotation(Tag tag, JCTree annotationType, List<JCExpression> args) {
            this.tag = tag;
            this.annotationType = annotationType;
            this.args = args;
        }

        @Override
        public void accept(Visitor v) { v.visitAnnotation(this); }

        @DefinedBy(Api.COMPILER_TREE)
        public Kind getKind() { return TreeInfo.tagToKind(getTag()); }

        @DefinedBy(Api.COMPILER_TREE)
        public JCTree getAnnotationType() { return annotationType; }
        @DefinedBy(Api.COMPILER_TREE)
        public List<JCExpression> getArguments() {
            return args;
        }
        @Override @DefinedBy(Api.COMPILER_TREE)
        public <R,D> R accept(TreeVisitor<R,D> v, D d) {
            return v.visitAnnotation(this, d);
        }
        @Override
        public Tag getTag() {
            return tag;
        }
    }

    public static class JCModifiers extends JCTree implements com.sun.source.tree.ModifiersTree {
        public long flags;
        public List<JCAnnotation> annotations;
        protected JCModifiers(long flags, List<JCAnnotation> annotations) {
            this.flags = flags;
            this.annotations = annotations;
        }
        @Override
        public void accept(Visitor v) { v.visitModifiers(this); }

        @DefinedBy(Api.COMPILER_TREE)
        public Kind getKind() { return Kind.MODIFIERS; }
        @DefinedBy(Api.COMPILER_TREE)
        public Set<Modifier> getFlags() {
            return Flags.asModifierSet(flags);
        }
        @DefinedBy(Api.COMPILER_TREE)
        public List<JCAnnotation> getAnnotations() {
            return annotations;
        }
        @Override @DefinedBy(Api.COMPILER_TREE)
        public <R,D> R accept(TreeVisitor<R,D> v, D d) {
            return v.visitModifiers(this, d);
        }
        @Override
        public Tag getTag() {
            return MODIFIERS;
        }
    }

    public static class JCAnnotatedType extends JCExpression implements com.sun.source.tree.AnnotatedTypeTree {
        // type annotations
        public List<JCAnnotation> annotations;
        public JCExpression underlyingType;

        protected JCAnnotatedType(List<JCAnnotation> annotations, JCExpression underlyingType) {
            Assert.check(annotations != null && annotations.nonEmpty());
            this.annotations = annotations;
            this.underlyingType = underlyingType;
        }
        @Override
        public void accept(Visitor v) { v.visitAnnotatedType(this); }

        @DefinedBy(Api.COMPILER_TREE)
        public Kind getKind() { return Kind.ANNOTATED_TYPE; }
        @DefinedBy(Api.COMPILER_TREE)
        public List<JCAnnotation> getAnnotations() {
            return annotations;
        }
        @DefinedBy(Api.COMPILER_TREE)
        public JCExpression getUnderlyingType() {
            return underlyingType;
        }
        @Override @DefinedBy(Api.COMPILER_TREE)
        public <R,D> R accept(TreeVisitor<R,D> v, D d) {
            return v.visitAnnotatedType(this, d);
        }
        @Override
        public Tag getTag() {
            return ANNOTATED_TYPE;
        }
    }

    public abstract static class JCDirective extends JCTree
        implements DirectiveTree {
    }

    public static class JCModuleDecl extends JCTree implements ModuleTree {
        public JCModifiers mods;
        public ModuleType type;
        private final ModuleKind kind;
        public JCExpression qualId;
        public List<JCDirective> directives;
        public ModuleSymbol sym;

        protected JCModuleDecl(JCModifiers mods, ModuleKind kind,
                JCExpression qualId, List<JCDirective> directives) {
            this.mods = mods;
            this.kind = kind;
            this.qualId = qualId;
            this.directives = directives;
        }

        @Override
        public void accept(Visitor v) { v.visitModuleDef(this); }

        @Override @DefinedBy(Api.COMPILER_TREE)
        public Kind getKind() {
            return Kind.MODULE;
        }

        @Override @DefinedBy(Api.COMPILER_TREE)
        public List<? extends AnnotationTree> getAnnotations() {
            return mods.annotations;
        }

        @Override @DefinedBy(Api.COMPILER_TREE)
        public ModuleKind getModuleType() {
            return kind;
        }

        @Override @DefinedBy(Api.COMPILER_TREE)
        public JCExpression getName() {
            return qualId;
        }

        @Override @DefinedBy(Api.COMPILER_TREE)
        public List<JCDirective> getDirectives() {
            return directives;
        }

        @Override @DefinedBy(Api.COMPILER_TREE)
        public <R, D> R accept(TreeVisitor<R, D> v, D d) {
            return v.visitModule(this, d);
        }

        @Override
        public Tag getTag() {
            return MODULEDEF;
        }
    }

    public static class JCExports extends JCDirective
            implements ExportsTree {
        public JCExpression qualid;
        public List<JCExpression> moduleNames;
        public ExportsDirective directive;

        protected JCExports(JCExpression qualId, List<JCExpression> moduleNames) {
            this.qualid = qualId;
            this.moduleNames = moduleNames;
        }

        @Override
        public void accept(Visitor v) { v.visitExports(this); }

        @Override @DefinedBy(Api.COMPILER_TREE)
        public Kind getKind() {
            return Kind.EXPORTS;
        }

        @Override @DefinedBy(Api.COMPILER_TREE)
        public JCExpression getPackageName() {
            return qualid;
        }

        @Override @DefinedBy(Api.COMPILER_TREE)
        public List<JCExpression> getModuleNames() {
            return moduleNames;
        }

        @Override @DefinedBy(Api.COMPILER_TREE)
        public <R, D> R accept(TreeVisitor<R, D> v, D d) {
            return v.visitExports(this, d);
        }

        @Override
        public Tag getTag() {
            return Tag.EXPORTS;
        }
    }

    public static class JCOpens extends JCDirective
            implements OpensTree {
        public JCExpression qualid;
        public List<JCExpression> moduleNames;
        public OpensDirective directive;

        protected JCOpens(JCExpression qualId, List<JCExpression> moduleNames) {
            this.qualid = qualId;
            this.moduleNames = moduleNames;
        }

        @Override
        public void accept(Visitor v) { v.visitOpens(this); }

        @Override @DefinedBy(Api.COMPILER_TREE)
        public Kind getKind() {
            return Kind.OPENS;
        }

        @Override @DefinedBy(Api.COMPILER_TREE)
        public JCExpression getPackageName() {
            return qualid;
        }

        @Override @DefinedBy(Api.COMPILER_TREE)
        public List<JCExpression> getModuleNames() {
            return moduleNames;
        }

        @Override @DefinedBy(Api.COMPILER_TREE)
        public <R, D> R accept(TreeVisitor<R, D> v, D d) {
            return v.visitOpens(this, d);
        }

        @Override
        public Tag getTag() {
            return Tag.OPENS;
        }
    }

    public static class JCProvides extends JCDirective
            implements ProvidesTree {
        public JCExpression serviceName;
        public List<JCExpression> implNames;

        protected JCProvides(JCExpression serviceName, List<JCExpression> implNames) {
            this.serviceName = serviceName;
            this.implNames = implNames;
        }

        @Override
        public void accept(Visitor v) { v.visitProvides(this); }

        @Override @DefinedBy(Api.COMPILER_TREE)
        public Kind getKind() {
            return Kind.PROVIDES;
        }

        @Override @DefinedBy(Api.COMPILER_TREE)
        public <R, D> R accept(TreeVisitor<R, D> v, D d) {
            return v.visitProvides(this, d);
        }

        @Override @DefinedBy(Api.COMPILER_TREE)
        public JCExpression getServiceName() {
            return serviceName;
        }

        @Override @DefinedBy(Api.COMPILER_TREE)
        public List<JCExpression> getImplementationNames() {
            return implNames;
        }

        @Override
        public Tag getTag() {
            return PROVIDES;
        }
    }

    public static class JCRequires extends JCDirective
            implements RequiresTree {
        public boolean isTransitive;
        public boolean isStaticPhase;
        public JCExpression moduleName;
        public RequiresDirective directive;

        protected JCRequires(boolean isTransitive, boolean isStaticPhase, JCExpression moduleName) {
            this.isTransitive = isTransitive;
            this.isStaticPhase = isStaticPhase;
            this.moduleName = moduleName;
        }

        @Override
        public void accept(Visitor v) { v.visitRequires(this); }

        @Override @DefinedBy(Api.COMPILER_TREE)
        public Kind getKind() {
            return Kind.REQUIRES;
        }

        @Override @DefinedBy(Api.COMPILER_TREE)
        public <R, D> R accept(TreeVisitor<R, D> v, D d) {
            return v.visitRequires(this, d);
        }

        @Override @DefinedBy(Api.COMPILER_TREE)
        public boolean isTransitive() {
            return isTransitive;
        }

        @Override @DefinedBy(Api.COMPILER_TREE)
        public boolean isStatic() {
            return isStaticPhase;
        }

        @Override @DefinedBy(Api.COMPILER_TREE)
        public JCExpression getModuleName() {
            return moduleName;
        }

        @Override
        public Tag getTag() {
            return REQUIRES;
        }
    }

    public static class JCUses extends JCDirective
            implements UsesTree {
        public JCExpression qualid;

        protected JCUses(JCExpression qualId) {
            this.qualid = qualId;
        }

        @Override
        public void accept(Visitor v) { v.visitUses(this); }

        @Override @DefinedBy(Api.COMPILER_TREE)
        public Kind getKind() {
            return Kind.USES;
        }

        @Override @DefinedBy(Api.COMPILER_TREE)
        public JCExpression getServiceName() {
            return qualid;
        }

        @Override @DefinedBy(Api.COMPILER_TREE)
        public <R, D> R accept(TreeVisitor<R, D> v, D d) {
            return v.visitUses(this, d);
        }

        @Override
        public Tag getTag() {
            return USES;
        }
    }

    public static class JCErroneous extends JCExpression
            implements ErroneousTree {
        public List<? extends JCTree> errs;
        protected JCErroneous(List<? extends JCTree> errs) {
            this.errs = errs;
        }
        @Override
        public void accept(Visitor v) { v.visitErroneous(this); }

        @DefinedBy(Api.COMPILER_TREE)
        public Kind getKind() { return Kind.ERRONEOUS; }

        @DefinedBy(Api.COMPILER_TREE)
        public List<? extends JCTree> getErrorTrees() {
            return errs;
        }

        @Override @DefinedBy(Api.COMPILER_TREE)
        public <R,D> R accept(TreeVisitor<R,D> v, D d) {
            return v.visitErroneous(this, d);
        }
        @Override
        public Tag getTag() {
            return ERRONEOUS;
        }
    }

    /** (let int x = 3; in x+2) */
    public static class LetExpr extends JCExpression {
        public List<JCStatement> defs;
        public JCExpression expr;
        /**true if a expr should be run through Gen.genCond:*/
        public boolean needsCond;
        protected LetExpr(List<JCStatement> defs, JCExpression expr) {
            this.defs = defs;
            this.expr = expr;
        }
        @Override
        public void accept(Visitor v) { v.visitLetExpr(this); }

        @DefinedBy(Api.COMPILER_TREE)
        public Kind getKind() {
            throw new AssertionError("LetExpr is not part of a public API");
        }
        @Override @DefinedBy(Api.COMPILER_TREE)
        public <R,D> R accept(TreeVisitor<R,D> v, D d) {
            throw new AssertionError("LetExpr is not part of a public API");
        }
        @Override
        public Tag getTag() {
            return LETEXPR;
        }
    }

    /** An interface for tree factories
     */
    public interface Factory {
        JCCompilationUnit TopLevel(List<JCTree> defs);
        JCPackageDecl PackageDecl(List<JCAnnotation> annotations,
                                  JCExpression pid);
        JCImport Import(JCFieldAccess qualid, boolean staticImport);
        JCClassDecl ClassDef(JCModifiers mods,
                          Name name,
                          List<JCTypeParameter> typarams,
                          JCExpression extending,
                          List<JCExpression> implementing,
                          List<JCTree> defs);
        JCMethodDecl MethodDef(JCModifiers mods,
                            Name name,
                            JCExpression restype,
                            List<JCTypeParameter> typarams,
                            JCVariableDecl recvparam,
                            List<JCVariableDecl> params,
                            List<JCExpression> thrown,
                            JCBlock body,
                            JCExpression defaultValue);
        JCVariableDecl VarDef(JCModifiers mods,
                      Name name,
                      JCExpression vartype,
                      JCExpression init);
        JCSkip Skip();
        JCBlock Block(long flags, List<JCStatement> stats);
        JCDoWhileLoop DoLoop(JCStatement body, JCExpression cond);
        JCWhileLoop WhileLoop(JCExpression cond, JCStatement body);
        JCForLoop ForLoop(List<JCStatement> init,
                        JCExpression cond,
                        List<JCExpressionStatement> step,
                        JCStatement body);
        JCEnhancedForLoop ForeachLoop(JCVariableDecl var, JCExpression expr, JCStatement body);
        JCLabeledStatement Labelled(Name label, JCStatement body);
        JCSwitch Switch(JCExpression selector, List<JCCase> cases);
        JCSwitchExpression SwitchExpression(JCExpression selector, List<JCCase> cases);
        JCCase Case(CaseTree.CaseKind caseKind, List<JCCaseLabel> labels, JCExpression guard,
                    List<JCStatement> stats, JCTree body);
        JCSynchronized Synchronized(JCExpression lock, JCBlock body);
        JCTry Try(JCBlock body, List<JCCatch> catchers, JCBlock finalizer);
        JCTry Try(List<JCTree> resources,
                  JCBlock body,
                  List<JCCatch> catchers,
                  JCBlock finalizer);
        JCCatch Catch(JCVariableDecl param, JCBlock body);
        JCConditional Conditional(JCExpression cond,
                                JCExpression thenpart,
                                JCExpression elsepart);
        JCIf If(JCExpression cond, JCStatement thenpart, JCStatement elsepart);
        JCExpressionStatement Exec(JCExpression expr);
        JCBreak Break(Name label);
        JCYield Yield(JCExpression value);
        JCContinue Continue(Name label);
        JCReturn Return(JCExpression expr);
        JCThrow Throw(JCExpression expr);
        JCAssert Assert(JCExpression cond, JCExpression detail);
        JCMethodInvocation Apply(List<JCExpression> typeargs,
                    JCExpression fn,
                    List<JCExpression> args);
        JCNewClass NewClass(JCExpression encl,
                          List<JCExpression> typeargs,
                          JCExpression clazz,
                          List<JCExpression> args,
                          JCClassDecl def);
        JCNewArray NewArray(JCExpression elemtype,
                          List<JCExpression> dims,
                          List<JCExpression> elems);
        JCParens Parens(JCExpression expr);
        JCAssign Assign(JCExpression lhs, JCExpression rhs);
        JCAssignOp Assignop(Tag opcode, JCTree lhs, JCTree rhs);
        JCUnary Unary(Tag opcode, JCExpression arg);
        JCBinary Binary(Tag opcode, JCExpression lhs, JCExpression rhs);
        JCTypeCast TypeCast(JCTree expr, JCExpression type);
        JCInstanceOf TypeTest(JCExpression expr, JCTree clazz);
        JCBindingPattern BindingPattern(JCVariableDecl var);
        JCArrayAccess Indexed(JCExpression indexed, JCExpression index);
        JCFieldAccess Select(JCExpression selected, Name selector);
        JCIdent Ident(Name idname);
        JCLiteral Literal(TypeTag tag, Object value);
<<<<<<< HEAD
        JCStringTemplate StringTemplate(List<String> fragments,
                                        List<JCExpression> expressions);
=======
>>>>>>> 7b3a96d5
        JCPrimitiveTypeTree TypeIdent(TypeTag typetag);
        JCArrayTypeTree TypeArray(JCExpression elemtype);
        JCTypeApply TypeApply(JCExpression clazz, List<JCExpression> arguments);
        JCTypeParameter TypeParameter(Name name, List<JCExpression> bounds);
        JCWildcard Wildcard(TypeBoundKind kind, JCTree type);
        TypeBoundKind TypeBoundKind(BoundKind kind);
        JCAnnotation Annotation(JCTree annotationType, List<JCExpression> args);
        JCModifiers Modifiers(long flags, List<JCAnnotation> annotations);
        JCErroneous Erroneous(List<? extends JCTree> errs);
        JCModuleDecl ModuleDef(JCModifiers mods, ModuleKind kind, JCExpression qualId, List<JCDirective> directives);
        JCExports Exports(JCExpression qualId, List<JCExpression> moduleNames);
        JCOpens Opens(JCExpression qualId, List<JCExpression> moduleNames);
        JCProvides Provides(JCExpression serviceName, List<JCExpression> implNames);
        JCRequires Requires(boolean isTransitive, boolean isStaticPhase, JCExpression qualId);
        JCUses Uses(JCExpression qualId);
        LetExpr LetExpr(List<JCStatement> defs, JCExpression expr);
    }

    /** A generic visitor class for trees.
     */
    public abstract static class Visitor {
        public void visitTopLevel(JCCompilationUnit that)    { visitTree(that); }
        public void visitPackageDef(JCPackageDecl that)      { visitTree(that); }
        public void visitImport(JCImport that)               { visitTree(that); }
        public void visitModuleImport(JCModuleImport that)   { visitTree(that); }
        public void visitClassDef(JCClassDecl that)          { visitTree(that); }
        public void visitMethodDef(JCMethodDecl that)        { visitTree(that); }
        public void visitVarDef(JCVariableDecl that)         { visitTree(that); }
        public void visitSkip(JCSkip that)                   { visitTree(that); }
        public void visitBlock(JCBlock that)                 { visitTree(that); }
        public void visitDoLoop(JCDoWhileLoop that)          { visitTree(that); }
        public void visitWhileLoop(JCWhileLoop that)         { visitTree(that); }
        public void visitForLoop(JCForLoop that)             { visitTree(that); }
        public void visitForeachLoop(JCEnhancedForLoop that) { visitTree(that); }
        public void visitLabelled(JCLabeledStatement that)   { visitTree(that); }
        public void visitSwitch(JCSwitch that)               { visitTree(that); }
        public void visitCase(JCCase that)                   { visitTree(that); }
        public void visitSwitchExpression(JCSwitchExpression that)               { visitTree(that); }
        public void visitSynchronized(JCSynchronized that)   { visitTree(that); }
        public void visitTry(JCTry that)                     { visitTree(that); }
        public void visitCatch(JCCatch that)                 { visitTree(that); }
        public void visitConditional(JCConditional that)     { visitTree(that); }
        public void visitIf(JCIf that)                       { visitTree(that); }
        public void visitExec(JCExpressionStatement that)    { visitTree(that); }
        public void visitBreak(JCBreak that)                 { visitTree(that); }
        public void visitYield(JCYield that)                 { visitTree(that); }
        public void visitContinue(JCContinue that)           { visitTree(that); }
        public void visitReturn(JCReturn that)               { visitTree(that); }
        public void visitThrow(JCThrow that)                 { visitTree(that); }
        public void visitAssert(JCAssert that)               { visitTree(that); }
        public void visitApply(JCMethodInvocation that)      { visitTree(that); }
        public void visitNewClass(JCNewClass that)           { visitTree(that); }
        public void visitNewArray(JCNewArray that)           { visitTree(that); }
        public void visitLambda(JCLambda that)               { visitTree(that); }
        public void visitParens(JCParens that)               { visitTree(that); }
        public void visitAssign(JCAssign that)               { visitTree(that); }
        public void visitAssignop(JCAssignOp that)           { visitTree(that); }
        public void visitUnary(JCUnary that)                 { visitTree(that); }
        public void visitBinary(JCBinary that)               { visitTree(that); }
        public void visitTypeCast(JCTypeCast that)           { visitTree(that); }
        public void visitTypeTest(JCInstanceOf that)         { visitTree(that); }
        public void visitAnyPattern(JCAnyPattern that)       { visitTree(that); }
        public void visitBindingPattern(JCBindingPattern that) { visitTree(that); }
        public void visitDefaultCaseLabel(JCDefaultCaseLabel that) { visitTree(that); }
        public void visitConstantCaseLabel(JCConstantCaseLabel that) { visitTree(that); }
        public void visitPatternCaseLabel(JCPatternCaseLabel that) { visitTree(that); }
        public void visitRecordPattern(JCRecordPattern that) { visitTree(that); }
        public void visitIndexed(JCArrayAccess that)         { visitTree(that); }
        public void visitSelect(JCFieldAccess that)          { visitTree(that); }
        public void visitReference(JCMemberReference that)   { visitTree(that); }
        public void visitIdent(JCIdent that)                 { visitTree(that); }
        public void visitLiteral(JCLiteral that)             { visitTree(that); }
        public void visitTypeIdent(JCPrimitiveTypeTree that) { visitTree(that); }
        public void visitTypeArray(JCArrayTypeTree that)     { visitTree(that); }
        public void visitTypeApply(JCTypeApply that)         { visitTree(that); }
        public void visitTypeUnion(JCTypeUnion that)         { visitTree(that); }
        public void visitTypeIntersection(JCTypeIntersection that)  { visitTree(that); }
        public void visitTypeParameter(JCTypeParameter that) { visitTree(that); }
        public void visitWildcard(JCWildcard that)           { visitTree(that); }
        public void visitTypeBoundKind(TypeBoundKind that)   { visitTree(that); }
        public void visitAnnotation(JCAnnotation that)       { visitTree(that); }
        public void visitModifiers(JCModifiers that)         { visitTree(that); }
        public void visitAnnotatedType(JCAnnotatedType that) { visitTree(that); }
        public void visitErroneous(JCErroneous that)         { visitTree(that); }
        public void visitModuleDef(JCModuleDecl that)        { visitTree(that); }
        public void visitExports(JCExports that)             { visitTree(that); }
        public void visitOpens(JCOpens that)                 { visitTree(that); }
        public void visitProvides(JCProvides that)           { visitTree(that); }
        public void visitRequires(JCRequires that)           { visitTree(that); }
        public void visitUses(JCUses that)                   { visitTree(that); }
        public void visitLetExpr(LetExpr that)               { visitTree(that); }

        public void visitTree(JCTree that)                   { Assert.error(); }
    }

}<|MERGE_RESOLUTION|>--- conflicted
+++ resolved
@@ -273,6 +273,10 @@
          */
         LITERAL,
 
+        /** String template expression.
+         */
+        STRING_TEMPLATE,
+
         /** Basic type identifiers, of type TypeIdent.
          */
         TYPEIDENT,
@@ -2523,7 +2527,6 @@
     }
 
     /**
-<<<<<<< HEAD
      * String template expression.
      */
     public static class JCStringTemplate extends JCExpression implements StringTemplateTree {
@@ -2568,8 +2571,6 @@
     }
 
     /**
-=======
->>>>>>> 7b3a96d5
      * An array selection
      */
     public static class JCArrayAccess extends JCExpression implements ArrayAccessTree {
@@ -3548,11 +3549,8 @@
         JCFieldAccess Select(JCExpression selected, Name selector);
         JCIdent Ident(Name idname);
         JCLiteral Literal(TypeTag tag, Object value);
-<<<<<<< HEAD
         JCStringTemplate StringTemplate(List<String> fragments,
                                         List<JCExpression> expressions);
-=======
->>>>>>> 7b3a96d5
         JCPrimitiveTypeTree TypeIdent(TypeTag typetag);
         JCArrayTypeTree TypeArray(JCExpression elemtype);
         JCTypeApply TypeApply(JCExpression clazz, List<JCExpression> arguments);
@@ -3625,6 +3623,7 @@
         public void visitReference(JCMemberReference that)   { visitTree(that); }
         public void visitIdent(JCIdent that)                 { visitTree(that); }
         public void visitLiteral(JCLiteral that)             { visitTree(that); }
+        public void visitStringTemplate(JCStringTemplate that) { visitTree(that); }
         public void visitTypeIdent(JCPrimitiveTypeTree that) { visitTree(that); }
         public void visitTypeArray(JCArrayTypeTree that)     { visitTree(that); }
         public void visitTypeApply(JCTypeApply that)         { visitTree(that); }
