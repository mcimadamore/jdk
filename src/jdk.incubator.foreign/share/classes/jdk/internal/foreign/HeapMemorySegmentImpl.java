--- conflicted
+++ resolved
@@ -41,11 +41,7 @@
  * a base object (typically an array). To enhance performances, the access to the base object needs to feature
  * sharp type information, as well as sharp null-check information. For this reason, many concrete subclasses
  * of {@link HeapMemorySegmentImpl} are defined (e.g. {@link OfFloat}, so that each subclass can override the
-<<<<<<< HEAD
- * {@link HeapMemorySegmentImpl#base()} method so that it returns an array ogf the correct (sharp) type.
-=======
  * {@link HeapMemorySegmentImpl#base()} method so that it returns an array of the correct (sharp) type.
->>>>>>> 80dac5a8
  */
 public abstract class HeapMemorySegmentImpl<H> extends AbstractMemorySegmentImpl {
 
@@ -101,16 +97,10 @@
         }
 
         public static MemorySegment fromArray(byte[] arr) {
-<<<<<<< HEAD
-            int byteSize = arr.length * Unsafe.ARRAY_BYTE_INDEX_SCALE;
+            Objects.requireNonNull(arr);
+            long byteSize = (long)arr.length * Unsafe.ARRAY_BYTE_INDEX_SCALE;
             MemoryScope scope = MemoryScope.createConfined(null, MemoryScope.DUMMY_CLEANUP_ACTION, null);
             return new OfByte(Unsafe.ARRAY_BYTE_BASE_OFFSET, arr, byteSize, ALL_ACCESS, scope);
-=======
-            Objects.requireNonNull(arr);
-            long byteSize = (long)arr.length * Unsafe.ARRAY_BYTE_INDEX_SCALE;
-            MemoryScope scope = MemoryScope.createConfined(null, MemoryScope.DUMMY_CLEANUP_ACTION, null);
-            return new OfByte(Unsafe.ARRAY_BYTE_BASE_OFFSET, arr, byteSize, defaultAccessModes(byteSize), scope);
->>>>>>> 80dac5a8
         }
     }
 
@@ -131,16 +121,10 @@
         }
 
         public static MemorySegment fromArray(char[] arr) {
-<<<<<<< HEAD
-            int byteSize = arr.length * Unsafe.ARRAY_CHAR_INDEX_SCALE;
+            Objects.requireNonNull(arr);
+            long byteSize = (long)arr.length * Unsafe.ARRAY_CHAR_INDEX_SCALE;
             MemoryScope scope = MemoryScope.createConfined(null, MemoryScope.DUMMY_CLEANUP_ACTION, null);
             return new OfChar(Unsafe.ARRAY_CHAR_BASE_OFFSET, arr, byteSize, ALL_ACCESS, scope);
-=======
-            Objects.requireNonNull(arr);
-            long byteSize = (long)arr.length * Unsafe.ARRAY_CHAR_INDEX_SCALE;
-            MemoryScope scope = MemoryScope.createConfined(null, MemoryScope.DUMMY_CLEANUP_ACTION, null);
-            return new OfChar(Unsafe.ARRAY_CHAR_BASE_OFFSET, arr, byteSize, defaultAccessModes(byteSize), scope);
->>>>>>> 80dac5a8
         }
     }
 
@@ -161,16 +145,10 @@
         }
 
         public static MemorySegment fromArray(short[] arr) {
-<<<<<<< HEAD
-            int byteSize = arr.length * Unsafe.ARRAY_SHORT_INDEX_SCALE;
+            Objects.requireNonNull(arr);
+            long byteSize = (long)arr.length * Unsafe.ARRAY_SHORT_INDEX_SCALE;
             MemoryScope scope = MemoryScope.createConfined(null, MemoryScope.DUMMY_CLEANUP_ACTION, null);
             return new OfShort(Unsafe.ARRAY_SHORT_BASE_OFFSET, arr, byteSize, ALL_ACCESS, scope);
-=======
-            Objects.requireNonNull(arr);
-            long byteSize = (long)arr.length * Unsafe.ARRAY_SHORT_INDEX_SCALE;
-            MemoryScope scope = MemoryScope.createConfined(null, MemoryScope.DUMMY_CLEANUP_ACTION, null);
-            return new OfShort(Unsafe.ARRAY_SHORT_BASE_OFFSET, arr, byteSize, defaultAccessModes(byteSize), scope);
->>>>>>> 80dac5a8
         }
     }
 
@@ -191,16 +169,10 @@
         }
 
         public static MemorySegment fromArray(int[] arr) {
-<<<<<<< HEAD
-            int byteSize = arr.length * Unsafe.ARRAY_INT_INDEX_SCALE;
+            Objects.requireNonNull(arr);
+            long byteSize = (long)arr.length * Unsafe.ARRAY_INT_INDEX_SCALE;
             MemoryScope scope = MemoryScope.createConfined(null, MemoryScope.DUMMY_CLEANUP_ACTION, null);
             return new OfInt(Unsafe.ARRAY_INT_BASE_OFFSET, arr, byteSize, ALL_ACCESS, scope);
-=======
-            Objects.requireNonNull(arr);
-            long byteSize = (long)arr.length * Unsafe.ARRAY_INT_INDEX_SCALE;
-            MemoryScope scope = MemoryScope.createConfined(null, MemoryScope.DUMMY_CLEANUP_ACTION, null);
-            return new OfInt(Unsafe.ARRAY_INT_BASE_OFFSET, arr, byteSize, defaultAccessModes(byteSize), scope);
->>>>>>> 80dac5a8
         }
     }
 
@@ -221,16 +193,10 @@
         }
 
         public static MemorySegment fromArray(long[] arr) {
-<<<<<<< HEAD
-            int byteSize = arr.length * Unsafe.ARRAY_LONG_INDEX_SCALE;
+            Objects.requireNonNull(arr);
+            long byteSize = (long)arr.length * Unsafe.ARRAY_LONG_INDEX_SCALE;
             MemoryScope scope = MemoryScope.createConfined(null, MemoryScope.DUMMY_CLEANUP_ACTION, null);
             return new OfLong(Unsafe.ARRAY_LONG_BASE_OFFSET, arr, byteSize, ALL_ACCESS, scope);
-=======
-            Objects.requireNonNull(arr);
-            long byteSize = (long)arr.length * Unsafe.ARRAY_LONG_INDEX_SCALE;
-            MemoryScope scope = MemoryScope.createConfined(null, MemoryScope.DUMMY_CLEANUP_ACTION, null);
-            return new OfLong(Unsafe.ARRAY_LONG_BASE_OFFSET, arr, byteSize, defaultAccessModes(byteSize), scope);
->>>>>>> 80dac5a8
         }
     }
 
@@ -251,16 +217,10 @@
         }
 
         public static MemorySegment fromArray(float[] arr) {
-<<<<<<< HEAD
-            int byteSize = arr.length * Unsafe.ARRAY_FLOAT_INDEX_SCALE;
+            Objects.requireNonNull(arr);
+            long byteSize = (long)arr.length * Unsafe.ARRAY_FLOAT_INDEX_SCALE;
             MemoryScope scope = MemoryScope.createConfined(null, MemoryScope.DUMMY_CLEANUP_ACTION, null);
             return new OfFloat(Unsafe.ARRAY_FLOAT_BASE_OFFSET, arr, byteSize, ALL_ACCESS, scope);
-=======
-            Objects.requireNonNull(arr);
-            long byteSize = (long)arr.length * Unsafe.ARRAY_FLOAT_INDEX_SCALE;
-            MemoryScope scope = MemoryScope.createConfined(null, MemoryScope.DUMMY_CLEANUP_ACTION, null);
-            return new OfFloat(Unsafe.ARRAY_FLOAT_BASE_OFFSET, arr, byteSize, defaultAccessModes(byteSize), scope);
->>>>>>> 80dac5a8
         }
     }
 
@@ -281,16 +241,10 @@
         }
 
         public static MemorySegment fromArray(double[] arr) {
-<<<<<<< HEAD
-            int byteSize = arr.length * Unsafe.ARRAY_DOUBLE_INDEX_SCALE;
+            Objects.requireNonNull(arr);
+            long byteSize = (long)arr.length * Unsafe.ARRAY_DOUBLE_INDEX_SCALE;
             MemoryScope scope = MemoryScope.createConfined(null, MemoryScope.DUMMY_CLEANUP_ACTION, null);
             return new OfDouble(Unsafe.ARRAY_DOUBLE_BASE_OFFSET, arr, byteSize, ALL_ACCESS, scope);
-=======
-            Objects.requireNonNull(arr);
-            long byteSize = (long)arr.length * Unsafe.ARRAY_DOUBLE_INDEX_SCALE;
-            MemoryScope scope = MemoryScope.createConfined(null, MemoryScope.DUMMY_CLEANUP_ACTION, null);
-            return new OfDouble(Unsafe.ARRAY_DOUBLE_BASE_OFFSET, arr, byteSize, defaultAccessModes(byteSize), scope);
->>>>>>> 80dac5a8
         }
     }
 }