/*
 *  Copyright (c) 2019, 2023, Oracle and/or its affiliates. All rights reserved.
 *  DO NOT ALTER OR REMOVE COPYRIGHT NOTICES OR THIS FILE HEADER.
 *
 *  This code is free software; you can redistribute it and/or modify it
 *  under the terms of the GNU General Public License version 2 only, as
 *  published by the Free Software Foundation.  Oracle designates this
 *  particular file as subject to the "Classpath" exception as provided
 *  by Oracle in the LICENSE file that accompanied this code.
 *
 *  This code is distributed in the hope that it will be useful, but WITHOUT
 *  ANY WARRANTY; without even the implied warranty of MERCHANTABILITY or
 *  FITNESS FOR A PARTICULAR PURPOSE.  See the GNU General Public License
 *  version 2 for more details (a copy is included in the LICENSE file that
 *  accompanied this code).
 *
 *  You should have received a copy of the GNU General Public License version
 *  2 along with this work; if not, write to the Free Software Foundation,
 *  Inc., 51 Franklin St, Fifth Floor, Boston, MA 02110-1301 USA.
 *
 *   Please contact Oracle, 500 Oracle Parkway, Redwood Shores, CA 94065 USA
 *  or visit www.oracle.com if you need additional information or have any
 *  questions.
 *
 */
package java.lang.foreign;

import java.lang.invoke.MethodHandles;
import java.lang.invoke.VarHandle;
import java.nio.ByteOrder;

import jdk.internal.foreign.layout.ValueLayouts;
import jdk.internal.javac.PreviewFeature;

/**
 * A layout that models values of basic data types. Examples of values modelled by a value layout are
 * <em>integral</em> values (either signed or unsigned), <em>floating-point</em> values and
 * <em>address</em> values.
 * <p>
 * Each value layout has a size, an alignment (both expressed in bytes),
 * a {@linkplain ByteOrder byte order}, and a <em>carrier</em>, that is, the Java type that should be used when
 * {@linkplain MemorySegment#get(OfInt, long) accessing} a region of memory using the value layout.
 * <p>
 * This class defines useful value layout constants for Java primitive types and addresses.
 * The layout constants in this class make implicit alignment and byte-ordering assumption: all layout
 * constants in this class are byte-aligned, and their byte order is set to the {@linkplain ByteOrder#nativeOrder() platform default},
 * thus making it easy to work with other APIs, such as arrays and {@link java.nio.ByteBuffer}.
 *
 * @implSpec implementing classes and subclasses are immutable, thread-safe and <a href="{@docRoot}/java.base/java/lang/doc-files/ValueBased.html">value-based</a>.
 *
 * @sealedGraph
 * @since 19
 */
@PreviewFeature(feature=PreviewFeature.Feature.FOREIGN)
public sealed interface ValueLayout extends MemoryLayout permits
        ValueLayout.OfBoolean, ValueLayout.OfByte, ValueLayout.OfChar, ValueLayout.OfShort, ValueLayout.OfInt,
        ValueLayout.OfFloat, ValueLayout.OfLong, ValueLayout.OfDouble, AddressLayout {

    /**
     * {@return the value's byte order}
     */
    ByteOrder order();

    /**
     * Returns a value layout with the same carrier, alignment constraint and name as this value layout,
     * but with the specified byte order.
     *
     * @param order the desired byte order.
     * @return a value layout with the given byte order.
     */
    ValueLayout withOrder(ByteOrder order);

    /**
     * {@inheritDoc}
     */
    @Override
    ValueLayout withoutName();

    /**
     * Creates a <em>strided</em> var handle that can be used to access a memory segment as multi-dimensional
     * array. The layout of this array is a sequence layout with {@code shape.length} nested sequence layouts. The element
     * layout of the sequence layout at depth {@code shape.length} is this value layout.
     * As a result, if {@code shape.length == 0}, the array layout will feature only one dimension.
     * <p>
     * The resulting var handle will feature {@code sizes.length + 1} coordinates of type {@code long}, which are
     * used as indices into a multi-dimensional array.
     * <p>
     * For instance, the following method call:
     *
     * {@snippet lang=java :
     * VarHandle arrayHandle = ValueLayout.JAVA_INT.arrayElementVarHandle(10, 20);
     * }
     *
     * Can be used to access a multi-dimensional array whose layout is as follows:
     *
     * {@snippet lang = java:
     * SequenceLayout arrayLayout = MemoryLayout.sequenceLayout(
     *                                      MemoryLayout.sequenceLayout(10,
     *                                                  MemoryLayout.sequenceLayout(20, ValueLayout.JAVA_INT)));
     *}
     *
     * The resulting var handle {@code arrayHandle} will feature 3 coordinates of type {@code long}; each coordinate
     * is interpreted as an index into the corresponding sequence layout. If we refer to the var handle coordinates, from left
     * to right, as {@code x}, {@code y} and {@code z} respectively, the final offset accessed by the var handle can be
     * computed with the following formula:
     *
     * <blockquote><pre>{@code
     * offset = (10 * 20 * 4 * x) + (20 * 4 * y) + (4 * z)
     * }</pre></blockquote>
     *
     * Additionally, the values of {@code x}, {@code y} and {@code z} are constrained as follows:
     * <ul>
     *     <li>{@code 0 <= x < arrayLayout.elementCount() }</li>
     *     <li>{@code 0 <= y < 10 }</li>
     *     <li>{@code 0 <= z < 20 }</li>
     * </ul>
     * <p>
     * Consider the following access expressions:
     * {@snippet lang=java :
     * int value1 = arrayHandle.get(10, 2, 4); // ok, accessed offset = 8176
     * int value2 = arrayHandle.get(0, 0, 30); // out of bounds value for z
     * }
     * In the first case, access is well-formed, as the values for {@code x}, {@code y} and {@code z} conform to
     * the bounds specified above. In the second case, access fails with {@link IndexOutOfBoundsException},
     * as the value for {@code z} is outside its specified bounds.
     *
     * @param shape the size of each nested array dimension.
     * @return a var handle which can be used to access a memory segment as a multi-dimensional array,
     * featuring {@code shape.length + 1}
     * {@code long} coordinates.
     * @throws IllegalArgumentException if {@code shape[i] < 0}, for at least one index {@code i}.
     * @throws UnsupportedOperationException if {@code byteAlignment() > byteSize()}.
     * @see MethodHandles#memorySegmentViewVarHandle
     * @see MemoryLayout#varHandle(PathElement...)
     * @see SequenceLayout
     */
    VarHandle arrayElementVarHandle(int... shape);

    /**
     * {@return the carrier associated with this value layout}
     */
    Class<?> carrier();

    /**
     * {@inheritDoc}
     */
    @Override
    ValueLayout withName(String name);

    /**
     * {@inheritDoc}
     * @throws IllegalArgumentException {@inheritDoc}
     */
    @Override
    ValueLayout withByteAlignment(long byteAlignment);

    /**
     * A value layout whose carrier is {@code boolean.class}.
     *
     * @see #JAVA_BOOLEAN
     * @since 19
     */
    @PreviewFeature(feature = PreviewFeature.Feature.FOREIGN)
    sealed interface OfBoolean extends ValueLayout permits ValueLayouts.OfBooleanImpl {

        /**
         * {@inheritDoc}
         */
        @Override
        OfBoolean withName(String name);

        /**
         * {@inheritDoc}
         */
        @Override
        OfBoolean withoutName();

        /**
         * {@inheritDoc}
         * @throws IllegalArgumentException {@inheritDoc}
         */
        @Override
        OfBoolean withByteAlignment(long byteAlignment);

        /**
         * {@inheritDoc}
         */
        @Override
        OfBoolean withOrder(ByteOrder order);

    }

    /**
     * A value layout whose carrier is {@code byte.class}.
     *
     * @see #JAVA_BYTE
     * @since 19
     */
    @PreviewFeature(feature = PreviewFeature.Feature.FOREIGN)
    sealed interface OfByte extends ValueLayout permits ValueLayouts.OfByteImpl {

        /**
         * {@inheritDoc}
         */
        @Override
        OfByte withName(String name);

        /**
         * {@inheritDoc}
         */
        @Override
        OfByte withoutName();

        /**
         * {@inheritDoc}
         * @throws IllegalArgumentException {@inheritDoc}
         */
        @Override
        OfByte withByteAlignment(long byteAlignment);

        /**
         * {@inheritDoc}
         */
        @Override
        OfByte withOrder(ByteOrder order);

    }

    /**
     * A value layout whose carrier is {@code char.class}.
     *
     * @see #JAVA_CHAR
     * @see #JAVA_CHAR_UNALIGNED
     * @since 19
     */
    @PreviewFeature(feature = PreviewFeature.Feature.FOREIGN)
    sealed interface OfChar extends ValueLayout permits ValueLayouts.OfCharImpl {

        /**
         * {@inheritDoc}
         */
        @Override
        OfChar withName(String name);

        /**
         * {@inheritDoc}
         */
        @Override
        OfChar withoutName();

        /**
         * {@inheritDoc}
         * @throws IllegalArgumentException {@inheritDoc}
         */
        @Override
        OfChar withByteAlignment(long byteAlignment);

        /**
         * {@inheritDoc}
         */
        @Override
        OfChar withOrder(ByteOrder order);

    }

    /**
     * A value layout whose carrier is {@code short.class}.
     *
     * @see #JAVA_SHORT
     * @see #JAVA_SHORT_UNALIGNED
     * @since 19
     */
    @PreviewFeature(feature = PreviewFeature.Feature.FOREIGN)
    sealed interface OfShort extends ValueLayout permits ValueLayouts.OfShortImpl {

        /**
         * {@inheritDoc}
         */
        @Override
        OfShort withName(String name);

        /**
         * {@inheritDoc}
         */
        @Override
        OfShort withoutName();

        /**
         * {@inheritDoc}
         * @throws IllegalArgumentException {@inheritDoc}
         */
        @Override
        OfShort withByteAlignment(long byteAlignment);

        /**
         * {@inheritDoc}
         */
        @Override
        OfShort withOrder(ByteOrder order);

    }

    /**
     * A value layout whose carrier is {@code int.class}.
     *
     * @see #JAVA_INT
     * @see #JAVA_INT_UNALIGNED
     * @since 19
     */
    @PreviewFeature(feature = PreviewFeature.Feature.FOREIGN)
    sealed interface OfInt extends ValueLayout permits ValueLayouts.OfIntImpl {

        /**
         * {@inheritDoc}
         */
        @Override
        OfInt withName(String name);

        /**
         * {@inheritDoc}
         */
        @Override
        OfInt withoutName();

        /**
         * {@inheritDoc}
         * @throws IllegalArgumentException {@inheritDoc}
         */
        @Override
        OfInt withByteAlignment(long byteAlignment);

        /**
         * {@inheritDoc}
         */
        @Override
        OfInt withOrder(ByteOrder order);

    }

    /**
     * A value layout whose carrier is {@code float.class}.
     *
     * @see #JAVA_FLOAT
     * @see #JAVA_FLOAT_UNALIGNED
     * @since 19
     */
    @PreviewFeature(feature = PreviewFeature.Feature.FOREIGN)
    sealed interface OfFloat extends ValueLayout permits ValueLayouts.OfFloatImpl {

        /**
         * {@inheritDoc}
         */
        @Override
        OfFloat withName(String name);

        /**
         * {@inheritDoc}
         */
        @Override
        OfFloat withoutName();

        /**
         * {@inheritDoc}
         */
        @Override
        OfFloat withByteAlignment(long byteAlignment);

        /**
         * {@inheritDoc}
         */
        @Override
        OfFloat withOrder(ByteOrder order);

    }

    /**
     * A value layout whose carrier is {@code long.class}.
     *
     * @see #JAVA_LONG
     * @see #JAVA_LONG_UNALIGNED
     * @since 19
     */
    @PreviewFeature(feature = PreviewFeature.Feature.FOREIGN)
    sealed interface OfLong extends ValueLayout permits ValueLayouts.OfLongImpl {

        /**
         * {@inheritDoc}
         */
        @Override
        OfLong withName(String name);

        /**
         * {@inheritDoc}
         */
        @Override
        OfLong withoutName();

        /**
         * {@inheritDoc}
         * @throws IllegalArgumentException {@inheritDoc}
         */
        @Override
        OfLong withByteAlignment(long byteAlignment);

        /**
         * {@inheritDoc}
         */
        @Override
        OfLong withOrder(ByteOrder order);

    }

    /**
     * A value layout whose carrier is {@code double.class}.
     *
     * @see #JAVA_DOUBLE
     * @see #JAVA_DOUBLE_UNALIGNED
     * @since 19
     */
    @PreviewFeature(feature = PreviewFeature.Feature.FOREIGN)
    sealed interface OfDouble extends ValueLayout permits ValueLayouts.OfDoubleImpl {

        /**
         * {@inheritDoc}
         */
        @Override
        OfDouble withName(String name);

        /**
         * {@inheritDoc}
         */
        @Override
        OfDouble withoutName();

        /**
         * {@inheritDoc}
         * @throws IllegalArgumentException {@inheritDoc}
         */
        @Override
        OfDouble withByteAlignment(long byteAlignment);

        /**
         * {@inheritDoc}
         */
        @Override
        OfDouble withOrder(ByteOrder order);

    }

    /**
     * A value layout constant whose size is the same as that of a machine address ({@code size_t}),
     * byte alignment set to {@code sizeof(size_t)}, byte order set to {@link ByteOrder#nativeOrder()}.
     */
    AddressLayout ADDRESS = ValueLayouts.OfAddressImpl.of(ByteOrder.nativeOrder());

    /**
     * A value layout constant whose size is the same as that of a Java {@code byte},
     * byte alignment set to 1, and byte order set to {@link ByteOrder#nativeOrder()}.
     */
    OfByte JAVA_BYTE = ValueLayouts.OfByteImpl.of(ByteOrder.nativeOrder());

    /**
     * A value layout constant whose size is the same as that of a Java {@code boolean},
     * byte alignment set to 1, and byte order set to {@link ByteOrder#nativeOrder()}.
     */
    OfBoolean JAVA_BOOLEAN = ValueLayouts.OfBooleanImpl.of(ByteOrder.nativeOrder());

    /**
     * A value layout constant whose size is the same as that of a Java {@code char},
     * byte alignment set to 2, and byte order set to {@link ByteOrder#nativeOrder()}.
     */
    OfChar JAVA_CHAR = ValueLayouts.OfCharImpl.of(ByteOrder.nativeOrder());

    /**
     * A value layout constant whose size is the same as that of a Java {@code short},
     * byte alignment set to 2, and byte order set to {@link ByteOrder#nativeOrder()}.
     */
    OfShort JAVA_SHORT = ValueLayouts.OfShortImpl.of(ByteOrder.nativeOrder());

    /**
     * A value layout constant whose size is the same as that of a Java {@code int},
     * byte alignment set to 4, and byte order set to {@link ByteOrder#nativeOrder()}.
     */
    OfInt JAVA_INT = ValueLayouts.OfIntImpl.of(ByteOrder.nativeOrder());

    /**
     * A value layout constant whose size is the same as that of a Java {@code long},
<<<<<<< HEAD
     * byte alignment set to 8, and byte order set to {@link ByteOrder#nativeOrder()}.
=======
     * (platform-dependent) bit alignment set to {@code ADDRESS.bitSize()},
     * and byte order set to {@link ByteOrder#nativeOrder()}.
>>>>>>> 8aa50288
     */
    OfLong JAVA_LONG = ValueLayouts.OfLongImpl.of(ByteOrder.nativeOrder());

    /**
     * A value layout constant whose size is the same as that of a Java {@code float},
     * byte alignment set to 4, and byte order set to {@link ByteOrder#nativeOrder()}.
     */
    OfFloat JAVA_FLOAT = ValueLayouts.OfFloatImpl.of(ByteOrder.nativeOrder());

    /**
     * A value layout constant whose size is the same as that of a Java {@code double},
<<<<<<< HEAD
     * byte alignment set to 8, and byte order set to {@link ByteOrder#nativeOrder()}.
=======
     * (platform-dependent) bit alignment set to {@code ADDRESS.bitSize()},
     * and byte order set to {@link ByteOrder#nativeOrder()}.
>>>>>>> 8aa50288
     */
    OfDouble JAVA_DOUBLE = ValueLayouts.OfDoubleImpl.of(ByteOrder.nativeOrder());

    /**
     * An unaligned value layout constant whose size is the same as that of a machine address ({@code size_t}),
     * and byte order set to {@link ByteOrder#nativeOrder()}.
     * Equivalent to the following code:
     * {@snippet lang=java :
     * ADDRESS.withByteAlignment(1);
     * }
     * @apiNote Care should be taken when using unaligned value layouts as they may induce
     *          performance and portability issues.
     */
    AddressLayout ADDRESS_UNALIGNED = ADDRESS.withByteAlignment(1);

    /**
     * An unaligned value layout constant whose size is the same as that of a Java {@code char}
     * and byte order set to {@link ByteOrder#nativeOrder()}.
     * Equivalent to the following code:
     * {@snippet lang=java :
     * JAVA_CHAR.withByteAlignment(1);
     * }
     * @apiNote Care should be taken when using unaligned value layouts as they may induce
     *          performance and portability issues.
     */
    OfChar JAVA_CHAR_UNALIGNED = JAVA_CHAR.withByteAlignment(1);

    /**
     * An unaligned value layout constant whose size is the same as that of a Java {@code short}
     * and byte order set to {@link ByteOrder#nativeOrder()}.
     * Equivalent to the following code:
     * {@snippet lang=java :
     * JAVA_SHORT.withByteAlignment(1);
     * }
     * @apiNote Care should be taken when using unaligned value layouts as they may induce
     *          performance and portability issues.
     */
    OfShort JAVA_SHORT_UNALIGNED = JAVA_SHORT.withByteAlignment(1);

    /**
     * An unaligned value layout constant whose size is the same as that of a Java {@code int}
     * and byte order set to {@link ByteOrder#nativeOrder()}.
     * Equivalent to the following code:
     * {@snippet lang=java :
     * JAVA_INT.withByteAlignment(1);
     * }
     * @apiNote Care should be taken when using unaligned value layouts as they may induce
     *          performance and portability issues.
     */
    OfInt JAVA_INT_UNALIGNED = JAVA_INT.withByteAlignment(1);

    /**
     * An unaligned value layout constant whose size is the same as that of a Java {@code long}
     * and byte order set to {@link ByteOrder#nativeOrder()}.
     * Equivalent to the following code:
     * {@snippet lang=java :
     * JAVA_LONG.withByteAlignment(1);
     * }
     * @apiNote Care should be taken when using unaligned value layouts as they may induce
     *          performance and portability issues.
     */
    OfLong JAVA_LONG_UNALIGNED = JAVA_LONG.withByteAlignment(1);

    /**
     * An unaligned value layout constant whose size is the same as that of a Java {@code float}
     * and byte order set to {@link ByteOrder#nativeOrder()}.
     * Equivalent to the following code:
     * {@snippet lang=java :
     * JAVA_FLOAT.withByteAlignment(1);
     * }
     * @apiNote Care should be taken when using unaligned value layouts as they may induce
     *          performance and portability issues.
     */
    OfFloat JAVA_FLOAT_UNALIGNED = JAVA_FLOAT.withByteAlignment(1);

    /**
     * An unaligned value layout constant whose size is the same as that of a Java {@code double}
     * and byte order set to {@link ByteOrder#nativeOrder()}.
     * Equivalent to the following code:
     * {@snippet lang=java :
     * JAVA_DOUBLE.withByteAlignment(1);
     * }
     * @apiNote Care should be taken when using unaligned value layouts as they may induce
     *          performance and portability issues.
     */
    OfDouble JAVA_DOUBLE_UNALIGNED = JAVA_DOUBLE.withByteAlignment(1);

}<|MERGE_RESOLUTION|>--- conflicted
+++ resolved
@@ -485,12 +485,8 @@
 
     /**
      * A value layout constant whose size is the same as that of a Java {@code long},
-<<<<<<< HEAD
-     * byte alignment set to 8, and byte order set to {@link ByteOrder#nativeOrder()}.
-=======
-     * (platform-dependent) bit alignment set to {@code ADDRESS.bitSize()},
-     * and byte order set to {@link ByteOrder#nativeOrder()}.
->>>>>>> 8aa50288
+     * (platform-dependent) byte alignment set to {@code ADDRESS.byteSize()},
+     * and byte order set to {@link ByteOrder#nativeOrder()}.
      */
     OfLong JAVA_LONG = ValueLayouts.OfLongImpl.of(ByteOrder.nativeOrder());
 
@@ -502,12 +498,8 @@
 
     /**
      * A value layout constant whose size is the same as that of a Java {@code double},
-<<<<<<< HEAD
-     * byte alignment set to 8, and byte order set to {@link ByteOrder#nativeOrder()}.
-=======
-     * (platform-dependent) bit alignment set to {@code ADDRESS.bitSize()},
-     * and byte order set to {@link ByteOrder#nativeOrder()}.
->>>>>>> 8aa50288
+     * (platform-dependent) byte alignment set to {@code ADDRESS.byteSize()},
+     * and byte order set to {@link ByteOrder#nativeOrder()}.
      */
     OfDouble JAVA_DOUBLE = ValueLayouts.OfDoubleImpl.of(ByteOrder.nativeOrder());
 
