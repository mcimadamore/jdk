--- conflicted
+++ resolved
@@ -141,13 +141,8 @@
  *                                           .findStatic(Math.class, "multiplyExact",
  *                                                                   MethodType.methodType(long.class, long.class, long.class));
  * intHandle = MethodHandles.filterCoordinates(intHandle, 1,
-<<<<<<< HEAD
  *                                             MethodHandles.insertArguments(multiplyExact, 0, ValueLayout.JAVA_INT.byteSize()));
- * intHandle.get(segment, 3L); // get int element at offset 3 * 4 = 12
-=======
- *                                             MethodHandles.insertArguments(multiplyExact, 0, 4L));
  * int value = (int) intHandle.get(segment, 3L); // get int element at offset 3 * 4 = 12
->>>>>>> c0c4d771
  * }
  *
  * Alternatively, complex var handles can can be obtained
@@ -766,15 +761,8 @@
      * segment. Equivalent to (but likely more efficient than) the following code:
      *
      * {@snippet lang=java :
-<<<<<<< HEAD
      * for (long offset = 0; offset < segment.byteSize(); offset++) {
      *     byteHandle.set(ValueLayout.JAVA_BYTE, offset, value);
-=======
-     * var byteHandle = MemoryLayout.sequenceLayout(ValueLayout.JAVA_BYTE)
-     *         .varHandle(MemoryLayout.PathElement.sequenceElement());
-     * for (long l = 0; l < segment.byteSize(); l++) {
-     *     byteHandle.set(segment.address(), l, value);
->>>>>>> c0c4d771
      * }
      * }
      *
