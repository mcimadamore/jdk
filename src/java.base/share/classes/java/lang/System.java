/*
 * Copyright (c) 1994, 2024, Oracle and/or its affiliates. All rights reserved.
 * DO NOT ALTER OR REMOVE COPYRIGHT NOTICES OR THIS FILE HEADER.
 *
 * This code is free software; you can redistribute it and/or modify it
 * under the terms of the GNU General Public License version 2 only, as
 * published by the Free Software Foundation.  Oracle designates this
 * particular file as subject to the "Classpath" exception as provided
 * by Oracle in the LICENSE file that accompanied this code.
 *
 * This code is distributed in the hope that it will be useful, but WITHOUT
 * ANY WARRANTY; without even the implied warranty of MERCHANTABILITY or
 * FITNESS FOR A PARTICULAR PURPOSE.  See the GNU General Public License
 * version 2 for more details (a copy is included in the LICENSE file that
 * accompanied this code).
 *
 * You should have received a copy of the GNU General Public License version
 * 2 along with this work; if not, write to the Free Software Foundation,
 * Inc., 51 Franklin St, Fifth Floor, Boston, MA 02110-1301 USA.
 *
 * Please contact Oracle, 500 Oracle Parkway, Redwood Shores, CA 94065 USA
 * or visit www.oracle.com if you need additional information or have any
 * questions.
 */
package java.lang;

import java.io.BufferedInputStream;
import java.io.BufferedOutputStream;
import java.io.Console;
import java.io.FileDescriptor;
import java.io.FileInputStream;
import java.io.FileOutputStream;
import java.io.IOException;
import java.io.InputStream;
import java.io.OutputStream;
import java.io.PrintStream;
import java.lang.annotation.Annotation;
import java.lang.foreign.MemorySegment;
import java.lang.invoke.MethodHandle;
import java.lang.invoke.MethodType;
import java.lang.invoke.StringConcatFactory;
import java.lang.module.ModuleDescriptor;
import java.lang.reflect.Constructor;
import java.lang.reflect.Executable;
import java.lang.reflect.Method;
import java.lang.reflect.Modifier;
import java.net.URI;
import java.net.URL;
import java.nio.channels.Channel;
import java.nio.channels.spi.SelectorProvider;
import java.nio.charset.CharacterCodingException;
import java.nio.charset.Charset;
import java.security.AccessControlContext;
import java.security.AccessController;
import java.security.CodeSource;
import java.security.PrivilegedAction;
import java.security.ProtectionDomain;
import java.util.Collections;
import java.util.List;
import java.util.Locale;
import java.util.Map;
import java.util.Objects;
import java.util.Properties;
import java.util.PropertyPermission;
import java.util.ResourceBundle;
import java.util.Set;
import java.util.WeakHashMap;
import java.util.concurrent.Executor;
import java.util.function.Supplier;
import java.util.concurrent.ConcurrentHashMap;
import java.util.stream.Stream;

import jdk.internal.javac.Restricted;
import jdk.internal.loader.NativeLibraries;
import jdk.internal.logger.LoggerFinderLoader.TemporaryLoggerFinder;
import jdk.internal.misc.Blocker;
import jdk.internal.misc.CarrierThreadLocal;
import jdk.internal.misc.Unsafe;
import jdk.internal.util.StaticProperty;
import jdk.internal.module.ModuleBootstrap;
import jdk.internal.module.ServicesCatalog;
import jdk.internal.reflect.CallerSensitive;
import jdk.internal.reflect.Reflection;
import jdk.internal.access.JavaLangAccess;
import jdk.internal.access.SharedSecrets;
import jdk.internal.javac.PreviewFeature;
import jdk.internal.logger.LoggerFinderLoader;
import jdk.internal.logger.LazyLoggers;
import jdk.internal.logger.LocalizedLoggerWrapper;
import jdk.internal.misc.VM;
import jdk.internal.util.SystemProps;
import jdk.internal.vm.Continuation;
import jdk.internal.vm.ContinuationScope;
import jdk.internal.vm.StackableScope;
import jdk.internal.vm.ThreadContainer;
import jdk.internal.vm.annotation.IntrinsicCandidate;
import jdk.internal.vm.annotation.Stable;
import sun.nio.fs.DefaultFileSystemProvider;
import sun.reflect.annotation.AnnotationType;
import sun.nio.ch.Interruptible;
import sun.nio.cs.UTF_8;
import sun.security.util.SecurityConstants;

/**
 * The {@code System} class contains several useful class fields
 * and methods. It cannot be instantiated.
 *
 * Among the facilities provided by the {@code System} class
 * are standard input, standard output, and error output streams;
 * access to externally defined properties and environment
 * variables; a means of loading files and libraries; and a utility
 * method for quickly copying a portion of an array.
 *
 * @since   1.0
 */
public final class System {
    /* Register the natives via the static initializer.
     *
     * The VM will invoke the initPhase1 method to complete the initialization
     * of this class separate from <clinit>.
     */
    private static native void registerNatives();
    static {
        registerNatives();
    }

    /** Don't let anyone instantiate this class */
    private System() {
    }

    /**
     * The "standard" input stream. This stream is already
     * open and ready to supply input data. Typically this stream
     * corresponds to keyboard input or another input source specified by
     * the host environment or user. In case this stream is wrapped
     * in a {@link java.io.InputStreamReader}, {@link Console#charset()}
     * should be used for the charset, or consider using
     * {@link Console#reader()}.
     *
     * @see Console#charset()
     * @see Console#reader()
     */
    public static final InputStream in = null;

    /**
     * The "standard" output stream. This stream is already
     * open and ready to accept output data. Typically this stream
     * corresponds to display output or another output destination
     * specified by the host environment or user. The encoding used
     * in the conversion from characters to bytes is equivalent to
     * {@link Console#charset()} if the {@code Console} exists,
     * <a href="#stdout.encoding">stdout.encoding</a> otherwise.
     * <p>
     * For simple stand-alone Java applications, a typical way to write
     * a line of output data is:
     * <blockquote><pre>
     *     System.out.println(data)
     * </pre></blockquote>
     * <p>
     * See the {@code println} methods in class {@code PrintStream}.
     *
     * @see     java.io.PrintStream#println()
     * @see     java.io.PrintStream#println(boolean)
     * @see     java.io.PrintStream#println(char)
     * @see     java.io.PrintStream#println(char[])
     * @see     java.io.PrintStream#println(double)
     * @see     java.io.PrintStream#println(float)
     * @see     java.io.PrintStream#println(int)
     * @see     java.io.PrintStream#println(long)
     * @see     java.io.PrintStream#println(java.lang.Object)
     * @see     java.io.PrintStream#println(java.lang.String)
     * @see     Console#charset()
     * @see     <a href="#stdout.encoding">stdout.encoding</a>
     */
    public static final PrintStream out = null;

    /**
     * The "standard" error output stream. This stream is already
     * open and ready to accept output data.
     * <p>
     * Typically this stream corresponds to display output or another
     * output destination specified by the host environment or user. By
     * convention, this output stream is used to display error messages
     * or other information that should come to the immediate attention
     * of a user even if the principal output stream, the value of the
     * variable {@code out}, has been redirected to a file or other
     * destination that is typically not continuously monitored.
     * The encoding used in the conversion from characters to bytes is
     * equivalent to {@link Console#charset()} if the {@code Console}
     * exists, <a href="#stderr.encoding">stderr.encoding</a> otherwise.
     *
     * @see     Console#charset()
     * @see     <a href="#stderr.encoding">stderr.encoding</a>
     */
    public static final PrintStream err = null;

    // Initial values of System.in and System.err, set in initPhase1().
    private static @Stable InputStream initialIn;
    private static @Stable PrintStream initialErr;

    // indicates if a security manager is possible
    private static final int NEVER = 1;
    private static final int MAYBE = 2;
    private static @Stable int allowSecurityManager;

    // current security manager
    @SuppressWarnings("removal")
    private static volatile SecurityManager security;   // read by VM

    // `sun.jnu.encoding` if it is not supported. Otherwise null.
    // It is initialized in `initPhase1()` before any charset providers
    // are initialized.
    private static String notSupportedJnuEncoding;

    // return true if a security manager is allowed
    private static boolean allowSecurityManager() {
        return (allowSecurityManager != NEVER);
    }

    /**
     * Reassigns the "standard" input stream.
     *
     * First, if there is a security manager, its {@code checkPermission}
     * method is called with a {@code RuntimePermission("setIO")} permission
     *  to see if it's ok to reassign the "standard" input stream.
     *
     * @param in the new standard input stream.
     *
     * @throws SecurityException
     *        if a security manager exists and its
     *        {@code checkPermission} method doesn't allow
     *        reassigning of the standard input stream.
     *
     * @see SecurityManager#checkPermission
     * @see java.lang.RuntimePermission
     *
     * @since   1.1
     */
    public static void setIn(InputStream in) {
        checkIO();
        setIn0(in);
    }

    /**
     * Reassigns the "standard" output stream.
     *
     * First, if there is a security manager, its {@code checkPermission}
     * method is called with a {@code RuntimePermission("setIO")} permission
     *  to see if it's ok to reassign the "standard" output stream.
     *
     * @param out the new standard output stream
     *
     * @throws SecurityException
     *        if a security manager exists and its
     *        {@code checkPermission} method doesn't allow
     *        reassigning of the standard output stream.
     *
     * @see SecurityManager#checkPermission
     * @see java.lang.RuntimePermission
     *
     * @since   1.1
     */
    public static void setOut(PrintStream out) {
        checkIO();
        setOut0(out);
    }

    /**
     * Reassigns the "standard" error output stream.
     *
     * First, if there is a security manager, its {@code checkPermission}
     * method is called with a {@code RuntimePermission("setIO")} permission
     *  to see if it's ok to reassign the "standard" error output stream.
     *
     * @param err the new standard error output stream.
     *
     * @throws SecurityException
     *        if a security manager exists and its
     *        {@code checkPermission} method doesn't allow
     *        reassigning of the standard error output stream.
     *
     * @see SecurityManager#checkPermission
     * @see java.lang.RuntimePermission
     *
     * @since   1.1
     */
    public static void setErr(PrintStream err) {
        checkIO();
        setErr0(err);
    }

    private static volatile Console cons;

    /**
     * Returns the unique {@link java.io.Console Console} object associated
     * with the current Java virtual machine, if any.
     *
     * @return  The system console, if any, otherwise {@code null}.
     *
     * @since   1.6
     */
     public static Console console() {
         Console c;
         if ((c = cons) == null) {
             synchronized (System.class) {
                 if ((c = cons) == null) {
                     cons = c = SharedSecrets.getJavaIOAccess().console();
                 }
             }
         }
         return c;
     }

    /**
     * Returns the channel inherited from the entity that created this
     * Java virtual machine.
     *
     * This method returns the channel obtained by invoking the
     * {@link java.nio.channels.spi.SelectorProvider#inheritedChannel
     * inheritedChannel} method of the system-wide default
     * {@link java.nio.channels.spi.SelectorProvider} object.
     *
     * <p> In addition to the network-oriented channels described in
     * {@link java.nio.channels.spi.SelectorProvider#inheritedChannel
     * inheritedChannel}, this method may return other kinds of
     * channels in the future.
     *
     * @return  The inherited channel, if any, otherwise {@code null}.
     *
     * @throws  IOException
     *          If an I/O error occurs
     *
     * @throws  SecurityException
     *          If a security manager is present and it does not
     *          permit access to the channel.
     *
     * @since 1.5
     */
    public static Channel inheritedChannel() throws IOException {
        return SelectorProvider.provider().inheritedChannel();
    }

    private static void checkIO() {
        @SuppressWarnings("removal")
        SecurityManager sm = getSecurityManager();
        if (sm != null) {
            sm.checkPermission(new RuntimePermission("setIO"));
        }
    }

    private static native void setIn0(InputStream in);
    private static native void setOut0(PrintStream out);
    private static native void setErr0(PrintStream err);

    private static class CallersHolder {
        // Remember callers of setSecurityManager() here so that warning
        // is only printed once for each different caller
        static final Map<Class<?>, Boolean> callers
            = Collections.synchronizedMap(new WeakHashMap<>());
    }

    static URL codeSource(Class<?> clazz) {
        PrivilegedAction<ProtectionDomain> pa = clazz::getProtectionDomain;
        @SuppressWarnings("removal")
        CodeSource cs = AccessController.doPrivileged(pa).getCodeSource();
        return (cs != null) ? cs.getLocation() : null;
    }

    /**
     * Sets the system-wide security manager.
     *
     * If there is a security manager already installed, this method first
     * calls the security manager's {@code checkPermission} method
     * with a {@code RuntimePermission("setSecurityManager")}
     * permission to ensure it's ok to replace the existing
     * security manager.
     * This may result in throwing a {@code SecurityException}.
     *
     * <p> Otherwise, the argument is established as the current
     * security manager. If the argument is {@code null} and no
     * security manager has been established, then no action is taken and
     * the method simply returns.
     *
     * @implNote In the JDK implementation, if the Java virtual machine is
     * started with the system property {@code java.security.manager} not set or set to
     * the special token "{@code disallow}" then the {@code setSecurityManager}
     * method cannot be used to set a security manager. See the following
     * <a href="SecurityManager.html#set-security-manager">section of the
     * {@code SecurityManager} class specification</a> for more details.
     *
     * @param  sm the security manager or {@code null}
     * @throws SecurityException
     *         if the security manager has already been set and its {@code
     *         checkPermission} method doesn't allow it to be replaced
     * @throws UnsupportedOperationException
     *         if {@code sm} is non-null and a security manager is not allowed
     *         to be set dynamically
     * @see #getSecurityManager
     * @see SecurityManager#checkPermission
     * @see java.lang.RuntimePermission
     * @deprecated This method is only useful in conjunction with
     *       {@linkplain SecurityManager the Security Manager}, which is
     *       deprecated and subject to removal in a future release.
     *       Consequently, this method is also deprecated and subject to
     *       removal. There is no replacement for the Security Manager or this
     *       method.
     */
    @Deprecated(since="17", forRemoval=true)
    @CallerSensitive
    public static void setSecurityManager(@SuppressWarnings("removal") SecurityManager sm) {
        if (allowSecurityManager()) {
            var callerClass = Reflection.getCallerClass();
            if (CallersHolder.callers.putIfAbsent(callerClass, true) == null) {
                URL url = codeSource(callerClass);
                final String source;
                if (url == null) {
                    source = callerClass.getName();
                } else {
                    source = callerClass.getName() + " (" + url + ")";
                }
                initialErr.printf("""
                        WARNING: A terminally deprecated method in java.lang.System has been called
                        WARNING: System::setSecurityManager has been called by %s
                        WARNING: Please consider reporting this to the maintainers of %s
                        WARNING: System::setSecurityManager will be removed in a future release
                        """, source, callerClass.getName());
            }
            implSetSecurityManager(sm);
        } else {
            // security manager not allowed
            if (sm != null) {
                throw new UnsupportedOperationException(
                    "The Security Manager is deprecated and will be removed in a future release");
            }
        }
    }

    private static void implSetSecurityManager(@SuppressWarnings("removal") SecurityManager sm) {
        if (security == null) {
            // ensure image reader is initialized
            Object.class.getResource("java/lang/ANY");
            // ensure the default file system is initialized
            DefaultFileSystemProvider.theFileSystem();
        }
        if (sm != null) {
            try {
                // pre-populates the SecurityManager.packageAccess cache
                // to avoid recursive permission checking issues with custom
                // SecurityManager implementations
                sm.checkPackageAccess("java.lang");
            } catch (Exception e) {
                // no-op
            }
        }
        setSecurityManager0(sm);
    }

    @SuppressWarnings("removal")
    private static synchronized
    void setSecurityManager0(final SecurityManager s) {
        SecurityManager sm = getSecurityManager();
        if (sm != null) {
            // ask the currently installed security manager if we
            // can replace it.
            sm.checkPermission(new RuntimePermission("setSecurityManager"));
        }

        if ((s != null) && (s.getClass().getClassLoader() != null)) {
            // New security manager class is not on bootstrap classpath.
            // Force policy to get initialized before we install the new
            // security manager, in order to prevent infinite loops when
            // trying to initialize the policy (which usually involves
            // accessing some security and/or system properties, which in turn
            // calls the installed security manager's checkPermission method
            // which will loop infinitely if there is a non-system class
            // (in this case: the new security manager class) on the stack).
            AccessController.doPrivileged(new PrivilegedAction<>() {
                public Object run() {
                    s.getClass().getProtectionDomain().implies
                        (SecurityConstants.ALL_PERMISSION);
                    return null;
                }
            });
        }

        security = s;
    }

    /**
     * Gets the system-wide security manager.
     *
     * @return  if a security manager has already been established for the
     *          current application, then that security manager is returned;
     *          otherwise, {@code null} is returned.
     * @see     #setSecurityManager
     * @deprecated This method is only useful in conjunction with
     *       {@linkplain SecurityManager the Security Manager}, which is
     *       deprecated and subject to removal in a future release.
     *       Consequently, this method is also deprecated and subject to
     *       removal. There is no replacement for the Security Manager or this
     *       method.
     */
    @SuppressWarnings("removal")
    @Deprecated(since="17", forRemoval=true)
    public static SecurityManager getSecurityManager() {
        if (allowSecurityManager()) {
            return security;
        } else {
            return null;
        }
    }

    /**
     * Returns the current time in milliseconds.  Note that
     * while the unit of time of the return value is a millisecond,
     * the granularity of the value depends on the underlying
     * operating system and may be larger.  For example, many
     * operating systems measure time in units of tens of
     * milliseconds.
     *
     * <p> See the description of the class {@code Date} for
     * a discussion of slight discrepancies that may arise between
     * "computer time" and coordinated universal time (UTC).
     *
     * @return  the difference, measured in milliseconds, between
     *          the current time and midnight, January 1, 1970 UTC.
     * @see     java.util.Date
     */
    @IntrinsicCandidate
    public static native long currentTimeMillis();

    /**
     * Returns the current value of the running Java Virtual Machine's
     * high-resolution time source, in nanoseconds.
     *
     * This method can only be used to measure elapsed time and is
     * not related to any other notion of system or wall-clock time.
     * The value returned represents nanoseconds since some fixed but
     * arbitrary <i>origin</i> time (perhaps in the future, so values
     * may be negative).  The same origin is used by all invocations of
     * this method in an instance of a Java virtual machine; other
     * virtual machine instances are likely to use a different origin.
     *
     * <p>This method provides nanosecond precision, but not necessarily
     * nanosecond resolution (that is, how frequently the value changes)
     * - no guarantees are made except that the resolution is at least as
     * good as that of {@link #currentTimeMillis()}.
     *
     * <p>Differences in successive calls that span greater than
     * approximately 292 years (2<sup>63</sup> nanoseconds) will not
     * correctly compute elapsed time due to numerical overflow.
     *
     * <p>The values returned by this method become meaningful only when
     * the difference between two such values, obtained within the same
     * instance of a Java virtual machine, is computed.
     *
     * <p>For example, to measure how long some code takes to execute:
     * <pre> {@code
     * long startTime = System.nanoTime();
     * // ... the code being measured ...
     * long elapsedNanos = System.nanoTime() - startTime;}</pre>
     *
     * <p>To compare elapsed time against a timeout, use <pre> {@code
     * if (System.nanoTime() - startTime >= timeoutNanos) ...}</pre>
     * instead of <pre> {@code
     * if (System.nanoTime() >= startTime + timeoutNanos) ...}</pre>
     * because of the possibility of numerical overflow.
     *
     * @return the current value of the running Java Virtual Machine's
     *         high-resolution time source, in nanoseconds
     * @since 1.5
     */
    @IntrinsicCandidate
    public static native long nanoTime();

    /**
     * Copies an array from the specified source array, beginning at the
     * specified position, to the specified position of the destination array.
     * A subsequence of array components are copied from the source
     * array referenced by {@code src} to the destination array
     * referenced by {@code dest}. The number of components copied is
     * equal to the {@code length} argument. The components at
     * positions {@code srcPos} through
     * {@code srcPos+length-1} in the source array are copied into
     * positions {@code destPos} through
     * {@code destPos+length-1}, respectively, of the destination
     * array.
     * <p>
     * If the {@code src} and {@code dest} arguments refer to the
     * same array object, then the copying is performed as if the
     * components at positions {@code srcPos} through
     * {@code srcPos+length-1} were first copied to a temporary
     * array with {@code length} components and then the contents of
     * the temporary array were copied into positions
     * {@code destPos} through {@code destPos+length-1} of the
     * destination array.
     * <p>
     * If {@code dest} is {@code null}, then a
     * {@code NullPointerException} is thrown.
     * <p>
     * If {@code src} is {@code null}, then a
     * {@code NullPointerException} is thrown and the destination
     * array is not modified.
     * <p>
     * Otherwise, if any of the following is true, an
     * {@code ArrayStoreException} is thrown and the destination is
     * not modified:
     * <ul>
     * <li>The {@code src} argument refers to an object that is not an
     *     array.
     * <li>The {@code dest} argument refers to an object that is not an
     *     array.
     * <li>The {@code src} argument and {@code dest} argument refer
     *     to arrays whose component types are different primitive types.
     * <li>The {@code src} argument refers to an array with a primitive
     *    component type and the {@code dest} argument refers to an array
     *     with a reference component type.
     * <li>The {@code src} argument refers to an array with a reference
     *    component type and the {@code dest} argument refers to an array
     *     with a primitive component type.
     * </ul>
     * <p>
     * Otherwise, if any of the following is true, an
     * {@code IndexOutOfBoundsException} is
     * thrown and the destination is not modified:
     * <ul>
     * <li>The {@code srcPos} argument is negative.
     * <li>The {@code destPos} argument is negative.
     * <li>The {@code length} argument is negative.
     * <li>{@code srcPos+length} is greater than
     *     {@code src.length}, the length of the source array.
     * <li>{@code destPos+length} is greater than
     *     {@code dest.length}, the length of the destination array.
     * </ul>
     * <p>
     * Otherwise, if any actual component of the source array from
     * position {@code srcPos} through
     * {@code srcPos+length-1} cannot be converted to the component
     * type of the destination array by assignment conversion, an
     * {@code ArrayStoreException} is thrown. In this case, let
     * <b><i>k</i></b> be the smallest nonnegative integer less than
     * length such that {@code src[srcPos+}<i>k</i>{@code ]}
     * cannot be converted to the component type of the destination
     * array; when the exception is thrown, source array components from
     * positions {@code srcPos} through
     * {@code srcPos+}<i>k</i>{@code -1}
     * will already have been copied to destination array positions
     * {@code destPos} through
     * {@code destPos+}<i>k</I>{@code -1} and no other
     * positions of the destination array will have been modified.
     * (Because of the restrictions already itemized, this
     * paragraph effectively applies only to the situation where both
     * arrays have component types that are reference types.)
     *
     * @param      src      the source array.
     * @param      srcPos   starting position in the source array.
     * @param      dest     the destination array.
     * @param      destPos  starting position in the destination data.
     * @param      length   the number of array elements to be copied.
     * @throws     IndexOutOfBoundsException  if copying would cause
     *             access of data outside array bounds.
     * @throws     ArrayStoreException  if an element in the {@code src}
     *             array could not be stored into the {@code dest} array
     *             because of a type mismatch.
     * @throws     NullPointerException if either {@code src} or
     *             {@code dest} is {@code null}.
     */
    @IntrinsicCandidate
    public static native void arraycopy(Object src,  int  srcPos,
                                        Object dest, int destPos,
                                        int length);

    /**
     * Returns the same hash code for the given object as
     * would be returned by the default method hashCode(),
     * whether or not the given object's class overrides
     * hashCode().
     * The hash code for the null reference is zero.
     *
     * @param x object for which the hashCode is to be calculated
     * @return  the hashCode
     * @since   1.1
     * @see Object#hashCode
     * @see java.util.Objects#hashCode(Object)
     */
    @IntrinsicCandidate
    public static native int identityHashCode(Object x);

    /**
     * System properties.
     *
     * See {@linkplain #getProperties getProperties} for details.
     */
    private static Properties props;

    /**
     * Determines the current system properties.
     *
     * First, if there is a security manager, its
     * {@code checkPropertiesAccess} method is called with no
     * arguments. This may result in a security exception.
     * <p>
     * The current set of system properties for use by the
     * {@link #getProperty(String)} method is returned as a
     * {@code Properties} object. If there is no current set of
     * system properties, a set of system properties is first created and
     * initialized. This set of system properties includes a value
     * for each of the following keys unless the description of the associated
     * value indicates that the value is optional.
     * <table class="striped" style="text-align:left">
     * <caption style="display:none">Shows property keys and associated values</caption>
     * <thead>
     * <tr><th scope="col">Key</th>
     *     <th scope="col">Description of Associated Value</th></tr>
     * </thead>
     * <tbody>
     * <tr><th scope="row">{@systemProperty java.version}</th>
     *     <td>Java Runtime Environment version, which may be interpreted
     *     as a {@link Runtime.Version}</td></tr>
     * <tr><th scope="row">{@systemProperty java.version.date}</th>
     *     <td>Java Runtime Environment version date, in ISO-8601 YYYY-MM-DD
     *     format, which may be interpreted as a {@link
     *     java.time.LocalDate}</td></tr>
     * <tr><th scope="row">{@systemProperty java.vendor}</th>
     *     <td>Java Runtime Environment vendor</td></tr>
     * <tr><th scope="row">{@systemProperty java.vendor.url}</th>
     *     <td>Java vendor URL</td></tr>
     * <tr><th scope="row">{@systemProperty java.vendor.version}</th>
     *     <td>Java vendor version <em>(optional)</em> </td></tr>
     * <tr><th scope="row">{@systemProperty java.home}</th>
     *     <td>Java installation directory</td></tr>
     * <tr><th scope="row">{@systemProperty java.vm.specification.version}</th>
     *     <td>Java Virtual Machine specification version, whose value is the
     *     {@linkplain Runtime.Version#feature feature} element of the
     *     {@linkplain Runtime#version() runtime version}</td></tr>
     * <tr><th scope="row">{@systemProperty java.vm.specification.vendor}</th>
     *     <td>Java Virtual Machine specification vendor</td></tr>
     * <tr><th scope="row">{@systemProperty java.vm.specification.name}</th>
     *     <td>Java Virtual Machine specification name</td></tr>
     * <tr><th scope="row">{@systemProperty java.vm.version}</th>
     *     <td>Java Virtual Machine implementation version which may be
     *     interpreted as a {@link Runtime.Version}</td></tr>
     * <tr><th scope="row">{@systemProperty java.vm.vendor}</th>
     *     <td>Java Virtual Machine implementation vendor</td></tr>
     * <tr><th scope="row">{@systemProperty java.vm.name}</th>
     *     <td>Java Virtual Machine implementation name</td></tr>
     * <tr><th scope="row">{@systemProperty java.specification.version}</th>
     *     <td>Java Runtime Environment specification version, whose value is
     *     the {@linkplain Runtime.Version#feature feature} element of the
     *     {@linkplain Runtime#version() runtime version}</td></tr>
     * <tr><th scope="row">{@systemProperty java.specification.maintenance.version}</th>
     *     <td>Java Runtime Environment specification maintenance version,
     *     may be interpreted as a positive integer <em>(optional, see below)</em></td></tr>
     * <tr><th scope="row">{@systemProperty java.specification.vendor}</th>
     *     <td>Java Runtime Environment specification  vendor</td></tr>
     * <tr><th scope="row">{@systemProperty java.specification.name}</th>
     *     <td>Java Runtime Environment specification  name</td></tr>
     * <tr><th scope="row">{@systemProperty java.class.version}</th>
     *     <td>{@linkplain java.lang.reflect.ClassFileFormatVersion#latest() Latest}
     *     Java class file format version recognized by the Java runtime as {@code "MAJOR.MINOR"}
     *     where {@link java.lang.reflect.ClassFileFormatVersion#major() MAJOR} and {@code MINOR}
     *     are both formatted as decimal integers</td></tr>
     * <tr><th scope="row">{@systemProperty java.class.path}</th>
     *     <td>Java class path  (refer to
     *        {@link ClassLoader#getSystemClassLoader()} for details)</td></tr>
     * <tr><th scope="row">{@systemProperty java.library.path}</th>
     *     <td>List of paths to search when loading libraries</td></tr>
     * <tr><th scope="row">{@systemProperty java.io.tmpdir}</th>
     *     <td>Default temp file path</td></tr>
     * <tr><th scope="row">{@systemProperty os.name}</th>
     *     <td>Operating system name</td></tr>
     * <tr><th scope="row">{@systemProperty os.arch}</th>
     *     <td>Operating system architecture</td></tr>
     * <tr><th scope="row">{@systemProperty os.version}</th>
     *     <td>Operating system version</td></tr>
     * <tr><th scope="row">{@systemProperty file.separator}</th>
     *     <td>File separator ("/" on UNIX)</td></tr>
     * <tr><th scope="row">{@systemProperty path.separator}</th>
     *     <td>Path separator (":" on UNIX)</td></tr>
     * <tr><th scope="row">{@systemProperty line.separator}</th>
     *     <td>Line separator ("\n" on UNIX)</td></tr>
     * <tr><th scope="row">{@systemProperty user.name}</th>
     *     <td>User's account name</td></tr>
     * <tr><th scope="row">{@systemProperty user.home}</th>
     *     <td>User's home directory</td></tr>
     * <tr><th scope="row">{@systemProperty user.dir}</th>
     *     <td>User's current working directory</td></tr>
     * <tr><th scope="row">{@systemProperty native.encoding}</th>
     *     <td>Character encoding name derived from the host environment and/or
     *     the user's settings. Setting this system property has no effect.</td></tr>
     * <tr><th scope="row">{@systemProperty stdout.encoding}</th>
     *     <td>Character encoding name for {@link System#out System.out}.
     *     The Java runtime can be started with the system property set to {@code UTF-8},
     *     starting it with the property set to another value leads to undefined behavior.
     * <tr><th scope="row">{@systemProperty stderr.encoding}</th>
     *     <td>Character encoding name for {@link System#err System.err}.
     *     The Java runtime can be started with the system property set to {@code UTF-8},
     *     starting it with the property set to another value leads to undefined behavior.
     * </tbody>
     * </table>
     * <p>
     * The {@code java.specification.maintenance.version} property is
     * defined if the specification implemented by this runtime at the
     * time of its construction had undergone a <a
     * href="https://jcp.org/en/procedures/jcp2#3.6.4">maintenance
     * release</a>. When defined, its value identifies that
     * maintenance release. To indicate the first maintenance release
     * this property will have the value {@code "1"}, to indicate the
     * second maintenance release this property will have the value
     * {@code "2"}, and so on.
     * <p>
     * Multiple paths in a system property value are separated by the path
     * separator character of the platform.
     * <p>
     * Note that even if the security manager does not permit the
     * {@code getProperties} operation, it may choose to permit the
     * {@link #getProperty(String)} operation.
     * <p>
     * Additional locale-related system properties defined by the
     * {@link Locale##default_locale Default Locale} section in the {@code Locale}
     * class description may also be obtained with this method.
     *
     * @apiNote
     * <strong>Changing a standard system property may have unpredictable results
     * unless otherwise specified.</strong>
     * Property values may be cached during initialization or on first use.
     * Setting a standard property after initialization using {@link #getProperties()},
     * {@link #setProperties(Properties)}, {@link #setProperty(String, String)}, or
     * {@link #clearProperty(String)} may not have the desired effect.
     *
     * @implNote
     * In addition to the standard system properties, the system
     * properties may include the following keys:
     * <table class="striped">
     * <caption style="display:none">Shows property keys and associated values</caption>
     * <thead>
     * <tr><th scope="col">Key</th>
     *     <th scope="col">Description of Associated Value</th></tr>
     * </thead>
     * <tbody>
     * <tr><th scope="row">{@systemProperty jdk.module.path}</th>
     *     <td>The application module path</td></tr>
     * <tr><th scope="row">{@systemProperty jdk.module.upgrade.path}</th>
     *     <td>The upgrade module path</td></tr>
     * <tr><th scope="row">{@systemProperty jdk.module.main}</th>
     *     <td>The module name of the initial/main module</td></tr>
     * <tr><th scope="row">{@systemProperty jdk.module.main.class}</th>
     *     <td>The main class name of the initial module</td></tr>
     * <tr><th scope="row">{@systemProperty file.encoding}</th>
     *     <td>The name of the default charset, defaults to {@code UTF-8}.
     *     The property may be set on the command line to the value
     *     {@code UTF-8} or {@code COMPAT}. If set on the command line to
     *     the value {@code COMPAT} then the value is replaced with the
     *     value of the {@code native.encoding} property during startup.
     *     Setting the property to a value other than {@code UTF-8} or
     *     {@code COMPAT} leads to unspecified behavior.
     *     </td></tr>
     * </tbody>
     * </table>
     *
     * @return     the system properties
     * @throws     SecurityException  if a security manager exists and its
     *             {@code checkPropertiesAccess} method doesn't allow access
     *             to the system properties.
     * @see        #setProperties
     * @see        java.lang.SecurityException
     * @see        java.lang.SecurityManager#checkPropertiesAccess()
     * @see        java.util.Properties
     */
    public static Properties getProperties() {
        @SuppressWarnings("removal")
        SecurityManager sm = getSecurityManager();
        if (sm != null) {
            sm.checkPropertiesAccess();
        }

        return props;
    }

    /**
     * Returns the system-dependent line separator string.  It always
     * returns the same value - the initial value of the {@linkplain
     * #getProperty(String) system property} {@code line.separator}.
     *
     * <p>On UNIX systems, it returns {@code "\n"}; on Microsoft
     * Windows systems it returns {@code "\r\n"}.
     *
     * @return the system-dependent line separator string
     * @since 1.7
     */
    public static String lineSeparator() {
        return lineSeparator;
    }

    private static String lineSeparator;

    /**
     * Sets the system properties to the {@code Properties} argument.
     *
     * First, if there is a security manager, its
     * {@code checkPropertiesAccess} method is called with no
     * arguments. This may result in a security exception.
     * <p>
     * The argument becomes the current set of system properties for use
     * by the {@link #getProperty(String)} method. If the argument is
     * {@code null}, then the current set of system properties is
     * forgotten.
     *
     * @apiNote
     * <strong>Changing a standard system property may have unpredictable results
     * unless otherwise specified</strong>.
     * See {@linkplain #getProperties getProperties} for details.
     *
     * @param      props   the new system properties.
     * @throws     SecurityException  if a security manager exists and its
     *             {@code checkPropertiesAccess} method doesn't allow access
     *             to the system properties.
     * @see        #getProperties
     * @see        java.util.Properties
     * @see        java.lang.SecurityException
     * @see        java.lang.SecurityManager#checkPropertiesAccess()
     */
    public static void setProperties(Properties props) {
        @SuppressWarnings("removal")
        SecurityManager sm = getSecurityManager();
        if (sm != null) {
            sm.checkPropertiesAccess();
        }

        if (props == null) {
            Map<String, String> tempProps = SystemProps.initProperties();
            VersionProps.init(tempProps);
            props = createProperties(tempProps);
        }
        System.props = props;
    }

    /**
     * Gets the system property indicated by the specified key.
     *
     * First, if there is a security manager, its
     * {@code checkPropertyAccess} method is called with the key as
     * its argument. This may result in a SecurityException.
     * <p>
     * If there is no current set of system properties, a set of system
     * properties is first created and initialized in the same manner as
     * for the {@code getProperties} method.
     *
     * @apiNote
     * <strong>Changing a standard system property may have unpredictable results
     * unless otherwise specified</strong>.
     * See {@linkplain #getProperties getProperties} for details.
     *
     * @param      key   the name of the system property.
     * @return     the string value of the system property,
     *             or {@code null} if there is no property with that key.
     *
     * @throws     SecurityException  if a security manager exists and its
     *             {@code checkPropertyAccess} method doesn't allow
     *             access to the specified system property.
     * @throws     NullPointerException if {@code key} is {@code null}.
     * @throws     IllegalArgumentException if {@code key} is empty.
     * @see        #setProperty
     * @see        java.lang.SecurityException
     * @see        java.lang.SecurityManager#checkPropertyAccess(java.lang.String)
     * @see        java.lang.System#getProperties()
     */
    public static String getProperty(String key) {
        checkKey(key);
        @SuppressWarnings("removal")
        SecurityManager sm = getSecurityManager();
        if (sm != null) {
            sm.checkPropertyAccess(key);
        }

        return props.getProperty(key);
    }

    /**
     * Gets the system property indicated by the specified key.
     *
     * First, if there is a security manager, its
     * {@code checkPropertyAccess} method is called with the
     * {@code key} as its argument.
     * <p>
     * If there is no current set of system properties, a set of system
     * properties is first created and initialized in the same manner as
     * for the {@code getProperties} method.
     *
     * @param      key   the name of the system property.
     * @param      def   a default value.
     * @return     the string value of the system property,
     *             or the default value if there is no property with that key.
     *
     * @throws     SecurityException  if a security manager exists and its
     *             {@code checkPropertyAccess} method doesn't allow
     *             access to the specified system property.
     * @throws     NullPointerException if {@code key} is {@code null}.
     * @throws     IllegalArgumentException if {@code key} is empty.
     * @see        #setProperty
     * @see        java.lang.SecurityManager#checkPropertyAccess(java.lang.String)
     * @see        java.lang.System#getProperties()
     */
    public static String getProperty(String key, String def) {
        checkKey(key);
        @SuppressWarnings("removal")
        SecurityManager sm = getSecurityManager();
        if (sm != null) {
            sm.checkPropertyAccess(key);
        }

        return props.getProperty(key, def);
    }

    /**
     * Sets the system property indicated by the specified key.
     *
     * First, if a security manager exists, its
     * {@code SecurityManager.checkPermission} method
     * is called with a {@code PropertyPermission(key, "write")}
     * permission. This may result in a SecurityException being thrown.
     * If no exception is thrown, the specified property is set to the given
     * value.
     *
     * @apiNote
     * <strong>Changing a standard system property may have unpredictable results
     * unless otherwise specified</strong>.
     * See {@linkplain #getProperties getProperties} for details.
     *
     * @param      key   the name of the system property.
     * @param      value the value of the system property.
     * @return     the previous value of the system property,
     *             or {@code null} if it did not have one.
     *
     * @throws     SecurityException  if a security manager exists and its
     *             {@code checkPermission} method doesn't allow
     *             setting of the specified property.
     * @throws     NullPointerException if {@code key} or
     *             {@code value} is {@code null}.
     * @throws     IllegalArgumentException if {@code key} is empty.
     * @see        #getProperty
     * @see        java.lang.System#getProperty(java.lang.String)
     * @see        java.lang.System#getProperty(java.lang.String, java.lang.String)
     * @see        java.util.PropertyPermission
     * @see        SecurityManager#checkPermission
     * @since      1.2
     */
    public static String setProperty(String key, String value) {
        checkKey(key);
        @SuppressWarnings("removal")
        SecurityManager sm = getSecurityManager();
        if (sm != null) {
            sm.checkPermission(new PropertyPermission(key,
                SecurityConstants.PROPERTY_WRITE_ACTION));
        }

        return (String) props.setProperty(key, value);
    }

    /**
     * Removes the system property indicated by the specified key.
     *
     * First, if a security manager exists, its
     * {@code SecurityManager.checkPermission} method
     * is called with a {@code PropertyPermission(key, "write")}
     * permission. This may result in a SecurityException being thrown.
     * If no exception is thrown, the specified property is removed.
     *
     * @apiNote
     * <strong>Changing a standard system property may have unpredictable results
     * unless otherwise specified</strong>.
     * See {@linkplain #getProperties getProperties} method for details.
     *
     * @param      key   the name of the system property to be removed.
     * @return     the previous string value of the system property,
     *             or {@code null} if there was no property with that key.
     *
     * @throws     SecurityException  if a security manager exists and its
     *             {@code checkPropertyAccess} method doesn't allow
     *              access to the specified system property.
     * @throws     NullPointerException if {@code key} is {@code null}.
     * @throws     IllegalArgumentException if {@code key} is empty.
     * @see        #getProperty
     * @see        #setProperty
     * @see        java.util.Properties
     * @see        java.lang.SecurityException
     * @see        java.lang.SecurityManager#checkPropertiesAccess()
     * @since 1.5
     */
    public static String clearProperty(String key) {
        checkKey(key);
        @SuppressWarnings("removal")
        SecurityManager sm = getSecurityManager();
        if (sm != null) {
            sm.checkPermission(new PropertyPermission(key, "write"));
        }

        return (String) props.remove(key);
    }

    private static void checkKey(String key) {
        if (key == null) {
            throw new NullPointerException("key can't be null");
        }
        if (key.isEmpty()) {
            throw new IllegalArgumentException("key can't be empty");
        }
    }

    /**
     * Gets the value of the specified environment variable. An
     * environment variable is a system-dependent external named
     * value.
     *
     * <p>If a security manager exists, its
     * {@link SecurityManager#checkPermission checkPermission}
     * method is called with a
     * {@link RuntimePermission RuntimePermission("getenv."+name)}
     * permission.  This may result in a {@link SecurityException}
     * being thrown.  If no exception is thrown the value of the
     * variable {@code name} is returned.
     *
     * <p><a id="EnvironmentVSSystemProperties"><i>System
     * properties</i> and <i>environment variables</i></a> are both
     * conceptually mappings between names and values.  Both
     * mechanisms can be used to pass user-defined information to a
     * Java process.  Environment variables have a more global effect,
     * because they are visible to all descendants of the process
     * which defines them, not just the immediate Java subprocess.
     * They can have subtly different semantics, such as case
     * insensitivity, on different operating systems.  For these
     * reasons, environment variables are more likely to have
     * unintended side effects.  It is best to use system properties
     * where possible.  Environment variables should be used when a
     * global effect is desired, or when an external system interface
     * requires an environment variable (such as {@code PATH}).
     *
     * <p>On UNIX systems the alphabetic case of {@code name} is
     * typically significant, while on Microsoft Windows systems it is
     * typically not.  For example, the expression
     * {@code System.getenv("FOO").equals(System.getenv("foo"))}
     * is likely to be true on Microsoft Windows.
     *
     * @param  name the name of the environment variable
     * @return the string value of the variable, or {@code null}
     *         if the variable is not defined in the system environment
     * @throws NullPointerException if {@code name} is {@code null}
     * @throws SecurityException
     *         if a security manager exists and its
     *         {@link SecurityManager#checkPermission checkPermission}
     *         method doesn't allow access to the environment variable
     *         {@code name}
     * @see    #getenv()
     * @see    ProcessBuilder#environment()
     */
    public static String getenv(String name) {
        @SuppressWarnings("removal")
        SecurityManager sm = getSecurityManager();
        if (sm != null) {
            sm.checkPermission(new RuntimePermission("getenv."+name));
        }

        return ProcessEnvironment.getenv(name);
    }


    /**
     * Returns an unmodifiable string map view of the current system environment.
     * The environment is a system-dependent mapping from names to
     * values which is passed from parent to child processes.
     *
     * <p>If the system does not support environment variables, an
     * empty map is returned.
     *
     * <p>The returned map will never contain null keys or values.
     * Attempting to query the presence of a null key or value will
     * throw a {@link NullPointerException}.  Attempting to query
     * the presence of a key or value which is not of type
     * {@link String} will throw a {@link ClassCastException}.
     *
     * <p>The returned map and its collection views may not obey the
     * general contract of the {@link Object#equals} and
     * {@link Object#hashCode} methods.
     *
     * <p>The returned map is typically case-sensitive on all platforms.
     *
     * <p>If a security manager exists, its
     * {@link SecurityManager#checkPermission checkPermission}
     * method is called with a
     * {@link RuntimePermission RuntimePermission("getenv.*")} permission.
     * This may result in a {@link SecurityException} being thrown.
     *
     * <p>When passing information to a Java subprocess,
     * <a href=#EnvironmentVSSystemProperties>system properties</a>
     * are generally preferred over environment variables.
     *
     * @return the environment as a map of variable names to values
     * @throws SecurityException
     *         if a security manager exists and its
     *         {@link SecurityManager#checkPermission checkPermission}
     *         method doesn't allow access to the process environment
     * @see    #getenv(String)
     * @see    ProcessBuilder#environment()
     * @since  1.5
     */
    public static java.util.Map<String,String> getenv() {
        @SuppressWarnings("removal")
        SecurityManager sm = getSecurityManager();
        if (sm != null) {
            sm.checkPermission(new RuntimePermission("getenv.*"));
        }

        return ProcessEnvironment.getenv();
    }

    /**
     * {@code System.Logger} instances log messages that will be
     * routed to the underlying logging framework the {@link System.LoggerFinder
     * LoggerFinder} uses.
     *
     * {@code System.Logger} instances are typically obtained from
     * the {@link java.lang.System System} class, by calling
     * {@link java.lang.System#getLogger(java.lang.String) System.getLogger(loggerName)}
     * or {@link java.lang.System#getLogger(java.lang.String, java.util.ResourceBundle)
     * System.getLogger(loggerName, bundle)}.
     *
     * @see java.lang.System#getLogger(java.lang.String)
     * @see java.lang.System#getLogger(java.lang.String, java.util.ResourceBundle)
     * @see java.lang.System.LoggerFinder
     *
     * @since 9
     */
    public interface Logger {

        /**
         * System {@linkplain Logger loggers} levels.
         *
         * A level has a {@linkplain #getName() name} and {@linkplain
         * #getSeverity() severity}.
         * Level values are {@link #ALL}, {@link #TRACE}, {@link #DEBUG},
         * {@link #INFO}, {@link #WARNING}, {@link #ERROR}, {@link #OFF},
         * by order of increasing severity.
         * <br>
         * {@link #ALL} and {@link #OFF}
         * are simple markers with severities mapped respectively to
         * {@link java.lang.Integer#MIN_VALUE Integer.MIN_VALUE} and
         * {@link java.lang.Integer#MAX_VALUE Integer.MAX_VALUE}.
         * <p>
         * <b>Severity values and Mapping to {@code java.util.logging.Level}.</b>
         * <p>
         * {@linkplain System.Logger.Level System logger levels} are mapped to
         * {@linkplain java.logging/java.util.logging.Level  java.util.logging levels}
         * of corresponding severity.
         * <br>The mapping is as follows:
         * <br><br>
         * <table class="striped">
         * <caption>System.Logger Severity Level Mapping</caption>
         * <thead>
         * <tr><th scope="col">System.Logger Levels</th>
         *     <th scope="col">java.util.logging Levels</th>
         * </thead>
         * <tbody>
         * <tr><th scope="row">{@link Logger.Level#ALL ALL}</th>
         *     <td>{@link java.logging/java.util.logging.Level#ALL ALL}</td>
         * <tr><th scope="row">{@link Logger.Level#TRACE TRACE}</th>
         *     <td>{@link java.logging/java.util.logging.Level#FINER FINER}</td>
         * <tr><th scope="row">{@link Logger.Level#DEBUG DEBUG}</th>
         *     <td>{@link java.logging/java.util.logging.Level#FINE FINE}</td>
         * <tr><th scope="row">{@link Logger.Level#INFO INFO}</th>
         *     <td>{@link java.logging/java.util.logging.Level#INFO INFO}</td>
         * <tr><th scope="row">{@link Logger.Level#WARNING WARNING}</th>
         *     <td>{@link java.logging/java.util.logging.Level#WARNING WARNING}</td>
         * <tr><th scope="row">{@link Logger.Level#ERROR ERROR}</th>
         *     <td>{@link java.logging/java.util.logging.Level#SEVERE SEVERE}</td>
         * <tr><th scope="row">{@link Logger.Level#OFF OFF}</th>
         *     <td>{@link java.logging/java.util.logging.Level#OFF OFF}</td>
         * </tbody>
         * </table>
         *
         * @since 9
         *
         * @see java.lang.System.LoggerFinder
         * @see java.lang.System.Logger
         */
        @SuppressWarnings("doclint:reference") // cross-module links
        public enum Level {

            // for convenience, we're reusing java.util.logging.Level int values
            // the mapping logic in sun.util.logging.PlatformLogger depends
            // on this.
            /**
             * A marker to indicate that all levels are enabled.
             * This level {@linkplain #getSeverity() severity} is
             * {@link Integer#MIN_VALUE}.
             */
            ALL(Integer.MIN_VALUE),  // typically mapped to/from j.u.l.Level.ALL
            /**
             * {@code TRACE} level: usually used to log diagnostic information.
             * This level {@linkplain #getSeverity() severity} is
             * {@code 400}.
             */
            TRACE(400),   // typically mapped to/from j.u.l.Level.FINER
            /**
             * {@code DEBUG} level: usually used to log debug information traces.
             * This level {@linkplain #getSeverity() severity} is
             * {@code 500}.
             */
            DEBUG(500),   // typically mapped to/from j.u.l.Level.FINEST/FINE/CONFIG
            /**
             * {@code INFO} level: usually used to log information messages.
             * This level {@linkplain #getSeverity() severity} is
             * {@code 800}.
             */
            INFO(800),    // typically mapped to/from j.u.l.Level.INFO
            /**
             * {@code WARNING} level: usually used to log warning messages.
             * This level {@linkplain #getSeverity() severity} is
             * {@code 900}.
             */
            WARNING(900), // typically mapped to/from j.u.l.Level.WARNING
            /**
             * {@code ERROR} level: usually used to log error messages.
             * This level {@linkplain #getSeverity() severity} is
             * {@code 1000}.
             */
            ERROR(1000),  // typically mapped to/from j.u.l.Level.SEVERE
            /**
             * A marker to indicate that all levels are disabled.
             * This level {@linkplain #getSeverity() severity} is
             * {@link Integer#MAX_VALUE}.
             */
            OFF(Integer.MAX_VALUE);  // typically mapped to/from j.u.l.Level.OFF

            private final int severity;

            private Level(int severity) {
                this.severity = severity;
            }

            /**
             * Returns the name of this level.
             * @return this level {@linkplain #name()}.
             */
            public final String getName() {
                return name();
            }

            /**
             * Returns the severity of this level.
             * A higher severity means a more severe condition.
             * @return this level severity.
             */
            public final int getSeverity() {
                return severity;
            }
        }

        /**
         * Returns the name of this logger.
         *
         * @return the logger name.
         */
        public String getName();

        /**
         * Checks if a message of the given level would be logged by
         * this logger.
         *
         * @param level the log message level.
         * @return {@code true} if the given log message level is currently
         *         being logged.
         *
         * @throws NullPointerException if {@code level} is {@code null}.
         */
        public boolean isLoggable(Level level);

        /**
         * Logs a message.
         *
         * @implSpec The default implementation for this method calls
         * {@code this.log(level, (ResourceBundle)null, msg, (Object[])null);}
         *
         * @param level the log message level.
         * @param msg the string message (or a key in the message catalog, if
         * this logger is a {@link
         * LoggerFinder#getLocalizedLogger(java.lang.String,
         * java.util.ResourceBundle, java.lang.Module) localized logger});
         * can be {@code null}.
         *
         * @throws NullPointerException if {@code level} is {@code null}.
         */
        public default void log(Level level, String msg) {
            log(level, (ResourceBundle) null, msg, (Object[]) null);
        }

        /**
         * Logs a lazily supplied message.
         *
         * If the logger is currently enabled for the given log message level
         * then a message is logged that is the result produced by the
         * given supplier function.  Otherwise, the supplier is not operated on.
         *
         * @implSpec When logging is enabled for the given level, the default
         * implementation for this method calls
         * {@code this.log(level, (ResourceBundle)null, msgSupplier.get(), (Object[])null);}
         *
         * @param level the log message level.
         * @param msgSupplier a supplier function that produces a message.
         *
         * @throws NullPointerException if {@code level} is {@code null},
         *         or {@code msgSupplier} is {@code null}.
         */
        public default void log(Level level, Supplier<String> msgSupplier) {
            Objects.requireNonNull(msgSupplier);
            if (isLoggable(Objects.requireNonNull(level))) {
                log(level, (ResourceBundle) null, msgSupplier.get(), (Object[]) null);
            }
        }

        /**
         * Logs a message produced from the given object.
         *
         * If the logger is currently enabled for the given log message level then
         * a message is logged that, by default, is the result produced from
         * calling  toString on the given object.
         * Otherwise, the object is not operated on.
         *
         * @implSpec When logging is enabled for the given level, the default
         * implementation for this method calls
         * {@code this.log(level, (ResourceBundle)null, obj.toString(), (Object[])null);}
         *
         * @param level the log message level.
         * @param obj the object to log.
         *
         * @throws NullPointerException if {@code level} is {@code null}, or
         *         {@code obj} is {@code null}.
         */
        public default void log(Level level, Object obj) {
            Objects.requireNonNull(obj);
            if (isLoggable(Objects.requireNonNull(level))) {
                this.log(level, (ResourceBundle) null, obj.toString(), (Object[]) null);
            }
        }

        /**
         * Logs a message associated with a given throwable.
         *
         * @implSpec The default implementation for this method calls
         * {@code this.log(level, (ResourceBundle)null, msg, thrown);}
         *
         * @param level the log message level.
         * @param msg the string message (or a key in the message catalog, if
         * this logger is a {@link
         * LoggerFinder#getLocalizedLogger(java.lang.String,
         * java.util.ResourceBundle, java.lang.Module) localized logger});
         * can be {@code null}.
         * @param thrown a {@code Throwable} associated with the log message;
         *        can be {@code null}.
         *
         * @throws NullPointerException if {@code level} is {@code null}.
         */
        public default void log(Level level, String msg, Throwable thrown) {
            this.log(level, null, msg, thrown);
        }

        /**
         * Logs a lazily supplied message associated with a given throwable.
         *
         * If the logger is currently enabled for the given log message level
         * then a message is logged that is the result produced by the
         * given supplier function.  Otherwise, the supplier is not operated on.
         *
         * @implSpec When logging is enabled for the given level, the default
         * implementation for this method calls
         * {@code this.log(level, (ResourceBundle)null, msgSupplier.get(), thrown);}
         *
         * @param level one of the log message level identifiers.
         * @param msgSupplier a supplier function that produces a message.
         * @param thrown a {@code Throwable} associated with log message;
         *               can be {@code null}.
         *
         * @throws NullPointerException if {@code level} is {@code null}, or
         *                               {@code msgSupplier} is {@code null}.
         */
        public default void log(Level level, Supplier<String> msgSupplier,
                Throwable thrown) {
            Objects.requireNonNull(msgSupplier);
            if (isLoggable(Objects.requireNonNull(level))) {
                this.log(level, null, msgSupplier.get(), thrown);
            }
        }

        /**
         * Logs a message with an optional list of parameters.
         *
         * @implSpec The default implementation for this method calls
         * {@code this.log(level, (ResourceBundle)null, format, params);}
         *
         * @param level one of the log message level identifiers.
         * @param format the string message format in {@link
         * java.text.MessageFormat} format, (or a key in the message
         * catalog, if this logger is a {@link
         * LoggerFinder#getLocalizedLogger(java.lang.String,
         * java.util.ResourceBundle, java.lang.Module) localized logger});
         * can be {@code null}.
         * @param params an optional list of parameters to the message (may be
         * none).
         *
         * @throws NullPointerException if {@code level} is {@code null}.
         */
        public default void log(Level level, String format, Object... params) {
            this.log(level, null, format, params);
        }

        /**
         * Logs a localized message associated with a given throwable.
         *
         * If the given resource bundle is non-{@code null},  the {@code msg}
         * string is localized using the given resource bundle.
         * Otherwise the {@code msg} string is not localized.
         *
         * @param level the log message level.
         * @param bundle a resource bundle to localize {@code msg}; can be
         * {@code null}.
         * @param msg the string message (or a key in the message catalog,
         *            if {@code bundle} is not {@code null}); can be {@code null}.
         * @param thrown a {@code Throwable} associated with the log message;
         *        can be {@code null}.
         *
         * @throws NullPointerException if {@code level} is {@code null}.
         */
        public void log(Level level, ResourceBundle bundle, String msg,
                Throwable thrown);

        /**
         * Logs a message with resource bundle and an optional list of
         * parameters.
         *
         * If the given resource bundle is non-{@code null},  the {@code format}
         * string is localized using the given resource bundle.
         * Otherwise the {@code format} string is not localized.
         *
         * @param level the log message level.
         * @param bundle a resource bundle to localize {@code format}; can be
         * {@code null}.
         * @param format the string message format in {@link
         * java.text.MessageFormat} format, (or a key in the message
         * catalog if {@code bundle} is not {@code null}); can be {@code null}.
         * @param params an optional list of parameters to the message (may be
         * none).
         *
         * @throws NullPointerException if {@code level} is {@code null}.
         */
        public void log(Level level, ResourceBundle bundle, String format,
                Object... params);
    }

    /**
     * The {@code LoggerFinder} service is responsible for creating, managing,
     * and configuring loggers to the underlying framework it uses.
     *
     * A logger finder is a concrete implementation of this class that has a
     * zero-argument constructor and implements the abstract methods defined
     * by this class.
     * The loggers returned from a logger finder are capable of routing log
     * messages to the logging backend this provider supports.
     * A given invocation of the Java Runtime maintains a single
     * system-wide LoggerFinder instance that is loaded as follows:
     * <ul>
     *    <li>First it finds any custom {@code LoggerFinder} provider
     *        using the {@link java.util.ServiceLoader} facility with the
     *        {@linkplain ClassLoader#getSystemClassLoader() system class
     *        loader}.</li>
     *    <li>If no {@code LoggerFinder} provider is found, the system default
     *        {@code LoggerFinder} implementation will be used.</li>
     * </ul>
     * <p>
     * An application can replace the logging backend
     * <i>even when the java.logging module is present</i>, by simply providing
     * and declaring an implementation of the {@link LoggerFinder} service.
     * <p>
     * <b>Default Implementation</b>
     * <p>
     * The system default {@code LoggerFinder} implementation uses
     * {@code java.util.logging} as the backend framework when the
     * {@code java.logging} module is present.
     * It returns a {@linkplain System.Logger logger} instance
     * that will route log messages to a {@link java.logging/java.util.logging.Logger
     * java.util.logging.Logger}. Otherwise, if {@code java.logging} is not
     * present, the default implementation will return a simple logger
     * instance that will route log messages of {@code INFO} level and above to
     * the console ({@code System.err}).
     * <p>
     * <b>Logging Configuration</b>
     * <p>
     * {@linkplain Logger Logger} instances obtained from the
     * {@code LoggerFinder} factory methods are not directly configurable by
     * the application. Configuration is the responsibility of the underlying
     * logging backend, and usually requires using APIs specific to that backend.
     * <p>For the default {@code LoggerFinder} implementation
     * using {@code java.util.logging} as its backend, refer to
     * {@link java.logging/java.util.logging java.util.logging} for logging configuration.
     * For the default {@code LoggerFinder} implementation returning simple loggers
     * when the {@code java.logging} module is absent, the configuration
     * is implementation dependent.
     * <p>
     * Usually an application that uses a logging framework will log messages
     * through a logger facade defined (or supported) by that framework.
     * Applications that wish to use an external framework should log
     * through the facade associated with that framework.
     * <p>
     * A system class that needs to log messages will typically obtain
     * a {@link System.Logger} instance to route messages to the logging
     * framework selected by the application.
     * <p>
     * Libraries and classes that only need loggers to produce log messages
     * should not attempt to configure loggers by themselves, as that
     * would make them dependent from a specific implementation of the
     * {@code LoggerFinder} service.
     * <p>
     * In addition, when a security manager is present, loggers provided to
     * system classes should not be directly configurable through the logging
     * backend without requiring permissions.
     * <br>
     * It is the responsibility of the provider of
     * the concrete {@code LoggerFinder} implementation to ensure that
     * these loggers are not configured by untrusted code without proper
     * permission checks, as configuration performed on such loggers usually
     * affects all applications in the same Java Runtime.
     * <p>
     * <b>Message Levels and Mapping to backend levels</b>
     * <p>
     * A logger finder is responsible for mapping from a {@code
     * System.Logger.Level} to a level supported by the logging backend it uses.
     * <br>The default LoggerFinder using {@code java.util.logging} as the backend
     * maps {@code System.Logger} levels to
     * {@linkplain java.logging/java.util.logging.Level java.util.logging} levels
     * of corresponding severity - as described in {@link Logger.Level
     * Logger.Level}.
     *
     * @see java.lang.System
     * @see java.lang.System.Logger
     *
     * @since 9
     */
    @SuppressWarnings("doclint:reference") // cross-module links
    public abstract static class LoggerFinder {
        /**
         * The {@code RuntimePermission("loggerFinder")} is
         * necessary to subclass and instantiate the {@code LoggerFinder} class,
         * as well as to obtain loggers from an instance of that class.
         */
        static final RuntimePermission LOGGERFINDER_PERMISSION =
                new RuntimePermission("loggerFinder");

        /**
         * Creates a new instance of {@code LoggerFinder}.
         *
         * @implNote It is recommended that a {@code LoggerFinder} service
         *   implementation does not perform any heavy initialization in its
         *   constructor, in order to avoid possible risks of deadlock or class
         *   loading cycles during the instantiation of the service provider.
         *
         * @throws SecurityException if a security manager is present and its
         *         {@code checkPermission} method doesn't allow the
         *         {@code RuntimePermission("loggerFinder")}.
         */
        protected LoggerFinder() {
            this(checkPermission());
        }

        private LoggerFinder(Void unused) {
            // nothing to do.
        }

        private static Void checkPermission() {
            @SuppressWarnings("removal")
            final SecurityManager sm = System.getSecurityManager();
            if (sm != null) {
                sm.checkPermission(LOGGERFINDER_PERMISSION);
            }
            return null;
        }

        /**
         * Returns an instance of {@link Logger Logger}
         * for the given {@code module}.
         *
         * @param name the name of the logger.
         * @param module the module for which the logger is being requested.
         *
         * @return a {@link Logger logger} suitable for use within the given
         *         module.
         * @throws NullPointerException if {@code name} is {@code null} or
         *        {@code module} is {@code null}.
         * @throws SecurityException if a security manager is present and its
         *         {@code checkPermission} method doesn't allow the
         *         {@code RuntimePermission("loggerFinder")}.
         */
        public abstract Logger getLogger(String name, Module module);

        /**
         * Returns a localizable instance of {@link Logger Logger}
         * for the given {@code module}.
         * The returned logger will use the provided resource bundle for
         * message localization.
         *
         * @implSpec By default, this method calls {@link
         * #getLogger(java.lang.String, java.lang.Module)
         * this.getLogger(name, module)} to obtain a logger, then wraps that
         * logger in a {@link Logger} instance where all methods that do not
         * take a {@link ResourceBundle} as parameter are redirected to one
         * which does - passing the given {@code bundle} for
         * localization. So for instance, a call to {@link
         * Logger#log(Logger.Level, String) Logger.log(Level.INFO, msg)}
         * will end up as a call to {@link
         * Logger#log(Logger.Level, ResourceBundle, String, Object...)
         * Logger.log(Level.INFO, bundle, msg, (Object[])null)} on the wrapped
         * logger instance.
         * Note however that by default, string messages returned by {@link
         * java.util.function.Supplier Supplier&lt;String&gt;} will not be
         * localized, as it is assumed that such strings are messages which are
         * already constructed, rather than keys in a resource bundle.
         * <p>
         * An implementation of {@code LoggerFinder} may override this method,
         * for example, when the underlying logging backend provides its own
         * mechanism for localizing log messages, then such a
         * {@code LoggerFinder} would be free to return a logger
         * that makes direct use of the mechanism provided by the backend.
         *
         * @param name    the name of the logger.
         * @param bundle  a resource bundle; can be {@code null}.
         * @param module  the module for which the logger is being requested.
         * @return an instance of {@link Logger Logger}  which will use the
         * provided resource bundle for message localization.
         *
         * @throws NullPointerException if {@code name} is {@code null} or
         *         {@code module} is {@code null}.
         * @throws SecurityException if a security manager is present and its
         *         {@code checkPermission} method doesn't allow the
         *         {@code RuntimePermission("loggerFinder")}.
         */
        public Logger getLocalizedLogger(String name, ResourceBundle bundle,
                                         Module module) {
            return new LocalizedLoggerWrapper<>(getLogger(name, module), bundle);
        }

        /**
         * Returns the {@code LoggerFinder} instance. There is one
         * single system-wide {@code LoggerFinder} instance in
         * the Java Runtime.  See the class specification of how the
         * {@link LoggerFinder LoggerFinder} implementation is located and
         * loaded.
         *
         * @return the {@link LoggerFinder LoggerFinder} instance.
         * @throws SecurityException if a security manager is present and its
         *         {@code checkPermission} method doesn't allow the
         *         {@code RuntimePermission("loggerFinder")}.
         */
        public static LoggerFinder getLoggerFinder() {
            @SuppressWarnings("removal")
            final SecurityManager sm = System.getSecurityManager();
            if (sm != null) {
                sm.checkPermission(LOGGERFINDER_PERMISSION);
            }
            return accessProvider();
        }


        private static volatile LoggerFinder service;
        @SuppressWarnings("removal")
        static LoggerFinder accessProvider() {
            // We do not need to synchronize: LoggerFinderLoader will
            // always return the same instance, so if we don't have it,
            // just fetch it again.
            LoggerFinder finder = service;
            if (finder == null) {
                PrivilegedAction<LoggerFinder> pa =
                        () -> LoggerFinderLoader.getLoggerFinder();
                finder = AccessController.doPrivileged(pa, null,
                        LOGGERFINDER_PERMISSION);
                if (finder instanceof TemporaryLoggerFinder) return finder;
                service = finder;
            }
            return finder;
        }

    }


    /**
     * Returns an instance of {@link Logger Logger} for the caller's
     * use.
     *
     * @implSpec
     * Instances returned by this method route messages to loggers
     * obtained by calling {@link LoggerFinder#getLogger(java.lang.String,
     * java.lang.Module) LoggerFinder.getLogger(name, module)}, where
     * {@code module} is the caller's module.
     * In cases where {@code System.getLogger} is called from a context where
     * there is no caller frame on the stack (e.g when called directly
     * from a JNI attached thread), {@code IllegalCallerException} is thrown.
     * To obtain a logger in such a context, use an auxiliary class that will
     * implicitly be identified as the caller, or use the system {@link
     * LoggerFinder#getLoggerFinder() LoggerFinder} to obtain a logger instead.
     * Note that doing the latter may eagerly initialize the underlying
     * logging system.
     *
     * @apiNote
     * This method may defer calling the {@link
     * LoggerFinder#getLogger(java.lang.String, java.lang.Module)
     * LoggerFinder.getLogger} method to create an actual logger supplied by
     * the logging backend, for instance, to allow loggers to be obtained during
     * the system initialization time.
     *
     * @param name the name of the logger.
     * @return an instance of {@link Logger} that can be used by the calling
     *         class.
     * @throws NullPointerException if {@code name} is {@code null}.
     * @throws IllegalCallerException if there is no Java caller frame on the
     *         stack.
     *
     * @since 9
     */
    @CallerSensitive
    public static Logger getLogger(String name) {
        Objects.requireNonNull(name);
        final Class<?> caller = Reflection.getCallerClass();
        if (caller == null) {
            throw new IllegalCallerException("no caller frame");
        }
        return LazyLoggers.getLogger(name, caller.getModule());
    }

    /**
     * Returns a localizable instance of {@link Logger
     * Logger} for the caller's use.
     * The returned logger will use the provided resource bundle for message
     * localization.
     *
     * @implSpec
     * The returned logger will perform message localization as specified
     * by {@link LoggerFinder#getLocalizedLogger(java.lang.String,
     * java.util.ResourceBundle, java.lang.Module)
     * LoggerFinder.getLocalizedLogger(name, bundle, module)}, where
     * {@code module} is the caller's module.
     * In cases where {@code System.getLogger} is called from a context where
     * there is no caller frame on the stack (e.g when called directly
     * from a JNI attached thread), {@code IllegalCallerException} is thrown.
     * To obtain a logger in such a context, use an auxiliary class that
     * will implicitly be identified as the caller, or use the system {@link
     * LoggerFinder#getLoggerFinder() LoggerFinder} to obtain a logger instead.
     * Note that doing the latter may eagerly initialize the underlying
     * logging system.
     *
     * @apiNote
     * This method is intended to be used after the system is fully initialized.
     * This method may trigger the immediate loading and initialization
     * of the {@link LoggerFinder} service, which may cause issues if the
     * Java Runtime is not ready to initialize the concrete service
     * implementation yet.
     * System classes which may be loaded early in the boot sequence and
     * need to log localized messages should create a logger using
     * {@link #getLogger(java.lang.String)} and then use the log methods that
     * take a resource bundle as parameter.
     *
     * @param name    the name of the logger.
     * @param bundle  a resource bundle.
     * @return an instance of {@link Logger} which will use the provided
     * resource bundle for message localization.
     * @throws NullPointerException if {@code name} is {@code null} or
     *         {@code bundle} is {@code null}.
     * @throws IllegalCallerException if there is no Java caller frame on the
     *         stack.
     *
     * @since 9
     */
    @SuppressWarnings("removal")
    @CallerSensitive
    public static Logger getLogger(String name, ResourceBundle bundle) {
        final ResourceBundle rb = Objects.requireNonNull(bundle);
        Objects.requireNonNull(name);
        final Class<?> caller = Reflection.getCallerClass();
        if (caller == null) {
            throw new IllegalCallerException("no caller frame");
        }
        final SecurityManager sm = System.getSecurityManager();
        // We don't use LazyLoggers if a resource bundle is specified.
        // Bootstrap sensitive classes in the JDK do not use resource bundles
        // when logging. This could be revisited later, if it needs to.
        if (sm != null) {
            final PrivilegedAction<Logger> pa =
                    () -> LoggerFinder.accessProvider()
                            .getLocalizedLogger(name, rb, caller.getModule());
            return AccessController.doPrivileged(pa, null,
                                         LoggerFinder.LOGGERFINDER_PERMISSION);
        }
        return LoggerFinder.accessProvider()
                .getLocalizedLogger(name, rb, caller.getModule());
    }

    /**
     * Initiates the {@linkplain Runtime##shutdown shutdown sequence} of the Java Virtual Machine.
     * Unless the security manager denies exiting, this method initiates the shutdown sequence
     * (if it is not already initiated) and then blocks indefinitely. This method neither returns
     * nor throws an exception; that is, it does not complete either normally or abruptly.
     * <p>
     * The argument serves as a status code. By convention, a nonzero status code
     * indicates abnormal termination.
     * <p>
     * The call {@code System.exit(n)} is effectively equivalent to the call:
     * {@snippet :
     *     Runtime.getRuntime().exit(n)
     * }
     *
     * @implNote
     * The initiation of the shutdown sequence is logged by {@link Runtime#exit(int)}.
     *
     * @param  status exit status.
     * @throws SecurityException
     *         if a security manager exists and its {@code checkExit} method
     *         doesn't allow exit with the specified status.
     * @see    java.lang.Runtime#exit(int)
     */
    public static void exit(int status) {
        Runtime.getRuntime().exit(status);
    }

    /**
     * Runs the garbage collector in the Java Virtual Machine.
     * <p>
     * Calling the {@code gc} method suggests that the Java Virtual Machine
     * expend effort toward recycling unused objects in order to
     * make the memory they currently occupy available for reuse
     * by the Java Virtual Machine.
     * When control returns from the method call, the Java Virtual Machine
     * has made a best effort to reclaim space from all unused objects.
     * There is no guarantee that this effort will recycle any particular
     * number of unused objects, reclaim any particular amount of space, or
     * complete at any particular time, if at all, before the method returns or ever.
     * There is also no guarantee that this effort will determine
     * the change of reachability in any particular number of objects,
     * or that any particular number of {@link java.lang.ref.Reference Reference}
     * objects will be cleared and enqueued.
     *
     * <p>
     * The call {@code System.gc()} is effectively equivalent to the
     * call:
     * <blockquote><pre>
     * Runtime.getRuntime().gc()
     * </pre></blockquote>
     *
     * @see     java.lang.Runtime#gc()
     */
    public static void gc() {
        Runtime.getRuntime().gc();
    }

    /**
     * Runs the finalization methods of any objects pending finalization.
     *
     * Calling this method suggests that the Java Virtual Machine expend
     * effort toward running the {@code finalize} methods of objects
     * that have been found to be discarded but whose {@code finalize}
     * methods have not yet been run. When control returns from the
     * method call, the Java Virtual Machine has made a best effort to
     * complete all outstanding finalizations.
     * <p>
     * The call {@code System.runFinalization()} is effectively
     * equivalent to the call:
     * <blockquote><pre>
     * Runtime.getRuntime().runFinalization()
     * </pre></blockquote>
     *
     * @deprecated Finalization has been deprecated for removal.  See
     * {@link java.lang.Object#finalize} for background information and details
     * about migration options.
     * <p>
     * When running in a JVM in which finalization has been disabled or removed,
     * no objects will be pending finalization, so this method does nothing.
     *
     * @see     java.lang.Runtime#runFinalization()
     * @jls 12.6 Finalization of Class Instances
     */
    @Deprecated(since="18", forRemoval=true)
    @SuppressWarnings("removal")
    public static void runFinalization() {
        Runtime.getRuntime().runFinalization();
    }

    /**
     * Loads the native library specified by the filename argument.  The filename
     * argument must be an absolute path name.
     *
     * If the filename argument, when stripped of any platform-specific library
     * prefix, path, and file extension, indicates a library whose name is,
     * for example, L, and a native library called L is statically linked
     * with the VM, then the JNI_OnLoad_L function exported by the library
     * is invoked rather than attempting to load a dynamic library.
     * A filename matching the argument does not have to exist in the
     * file system.
     * See the <a href="{@docRoot}/../specs/jni/index.html"> JNI Specification</a>
     * for more details.
     *
     * Otherwise, the filename argument is mapped to a native library image in
     * an implementation-dependent manner.
     *
     * <p>
     * The call {@code System.load(name)} is effectively equivalent
     * to the call:
     * <blockquote><pre>
     * Runtime.getRuntime().load(name)
     * </pre></blockquote>
     *
     * @param      filename   the file to load.
     * @throws     SecurityException  if a security manager exists and its
     *             {@code checkLink} method doesn't allow
     *             loading of the specified dynamic library
     * @throws     UnsatisfiedLinkError  if either the filename is not an
     *             absolute path name, the native library is not statically
     *             linked with the VM, or the library cannot be mapped to
     *             a native library image by the host system.
     * @throws     NullPointerException if {@code filename} is {@code null}
     * @throws     IllegalCallerException if the caller is in a module that
     *             does not have native access enabled.
     *
     * @spec jni/index.html Java Native Interface Specification
     * @see        java.lang.Runtime#load(java.lang.String)
     * @see        java.lang.SecurityManager#checkLink(java.lang.String)
     */
    @CallerSensitive
    @Restricted
    public static void load(String filename) {
        Class<?> caller = Reflection.getCallerClass();
        Reflection.ensureNativeAccess(caller, System.class, "load", false);
        Runtime.getRuntime().load0(caller, filename);
    }

    /**
     * Loads the native library specified by the {@code libname}
     * argument.  The {@code libname} argument must not contain any platform
     * specific prefix, file extension or path. If a native library
     * called {@code libname} is statically linked with the VM, then the
     * JNI_OnLoad_{@code libname} function exported by the library is invoked.
     * See the <a href="{@docRoot}/../specs/jni/index.html"> JNI Specification</a>
     * for more details.
     *
     * Otherwise, the libname argument is loaded from a system library
     * location and mapped to a native library image in an
     * implementation-dependent manner.
     * <p>
     * The call {@code System.loadLibrary(name)} is effectively
     * equivalent to the call
     * <blockquote><pre>
     * Runtime.getRuntime().loadLibrary(name)
     * </pre></blockquote>
     *
     * @param      libname   the name of the library.
     * @throws     SecurityException  if a security manager exists and its
     *             {@code checkLink} method doesn't allow
     *             loading of the specified dynamic library
     * @throws     UnsatisfiedLinkError if either the libname argument
     *             contains a file path, the native library is not statically
     *             linked with the VM,  or the library cannot be mapped to a
     *             native library image by the host system.
     * @throws     NullPointerException if {@code libname} is {@code null}
     * @throws     IllegalCallerException if the caller is in a module that
     *             does not have native access enabled.
     *
     * @spec jni/index.html Java Native Interface Specification
     * @see        java.lang.Runtime#loadLibrary(java.lang.String)
     * @see        java.lang.SecurityManager#checkLink(java.lang.String)
     */
    @CallerSensitive
    @Restricted
    public static void loadLibrary(String libname) {
        Class<?> caller = Reflection.getCallerClass();
        Reflection.ensureNativeAccess(caller, System.class, "loadLibrary", false);
        Runtime.getRuntime().loadLibrary0(caller, libname);
    }

    /**
     * Maps a library name into a platform-specific string representing
     * a native library.
     *
     * @param      libname the name of the library.
     * @return     a platform-dependent native library name.
     * @throws     NullPointerException if {@code libname} is {@code null}
     * @see        java.lang.System#loadLibrary(java.lang.String)
     * @see        java.lang.ClassLoader#findLibrary(java.lang.String)
     * @since      1.2
     */
    public static native String mapLibraryName(String libname);

    /**
     * Create PrintStream for stdout/err based on encoding.
     */
    private static PrintStream newPrintStream(OutputStream out, String enc) {
        if (enc != null) {
            return new PrintStream(new BufferedOutputStream(out, 128), true,
                                   Charset.forName(enc, UTF_8.INSTANCE));
        }
        return new PrintStream(new BufferedOutputStream(out, 128), true);
    }

    /**
     * Logs an exception/error at initialization time to stdout or stderr.
     *
     * @param printToStderr to print to stderr rather than stdout
     * @param printStackTrace to print the stack trace
     * @param msg the message to print before the exception, can be {@code null}
     * @param e the exception or error
     */
    private static void logInitException(boolean printToStderr,
                                         boolean printStackTrace,
                                         String msg,
                                         Throwable e) {
        if (VM.initLevel() < 1) {
            throw new InternalError("system classes not initialized");
        }
        PrintStream log = (printToStderr) ? err : out;
        if (msg != null) {
            log.println(msg);
        }
        if (printStackTrace) {
            e.printStackTrace(log);
        } else {
            log.println(e);
            for (Throwable suppressed : e.getSuppressed()) {
                log.println("Suppressed: " + suppressed);
            }
            Throwable cause = e.getCause();
            if (cause != null) {
                log.println("Caused by: " + cause);
            }
        }
    }

    /**
     * Create the Properties object from a map - masking out system properties
     * that are not intended for public access.
     */
    private static Properties createProperties(Map<String, String> initialProps) {
        Properties properties = new Properties(initialProps.size());
        for (var entry : initialProps.entrySet()) {
            String prop = entry.getKey();
            switch (prop) {
                // Do not add private system properties to the Properties
                case "sun.nio.MaxDirectMemorySize":
                case "sun.nio.PageAlignDirectMemory":
                    // used by java.lang.Integer.IntegerCache
                case "java.lang.Integer.IntegerCache.high":
                    // used by sun.launcher.LauncherHelper
                case "sun.java.launcher.diag":
                    // used by jdk.internal.loader.ClassLoaders
                case "jdk.boot.class.path.append":
                    break;
                default:
                    properties.put(prop, entry.getValue());
            }
        }
        return properties;
    }

    /**
     * Initialize the system class.  Called after thread initialization.
     */
    private static void initPhase1() {

        // register the shared secrets - do this first, since SystemProps.initProperties
        // might initialize CharsetDecoders that rely on it
        setJavaLangAccess();

        // VM might invoke JNU_NewStringPlatform() to set those encoding
        // sensitive properties (user.home, user.name, boot.class.path, etc.)
        // during "props" initialization.
        // The charset is initialized in System.c and does not depend on the Properties.
        Map<String, String> tempProps = SystemProps.initProperties();
        VersionProps.init(tempProps);

        // There are certain system configurations that may be controlled by
        // VM options such as the maximum amount of direct memory and
        // Integer cache size used to support the object identity semantics
        // of autoboxing.  Typically, the library will obtain these values
        // from the properties set by the VM.  If the properties are for
        // internal implementation use only, these properties should be
        // masked from the system properties.
        //
        // Save a private copy of the system properties object that
        // can only be accessed by the internal implementation.
        VM.saveProperties(tempProps);
        props = createProperties(tempProps);

        // Check if sun.jnu.encoding is supported. If not, replace it with UTF-8.
        var jnuEncoding = props.getProperty("sun.jnu.encoding");
        if (jnuEncoding == null || !Charset.isSupported(jnuEncoding)) {
            notSupportedJnuEncoding = jnuEncoding == null ? "null" : jnuEncoding;
            props.setProperty("sun.jnu.encoding", "UTF-8");
        }

        StaticProperty.javaHome();          // Load StaticProperty to cache the property values

        lineSeparator = props.getProperty("line.separator");

        FileInputStream fdIn = new In(FileDescriptor.in);
        FileOutputStream fdOut = new Out(FileDescriptor.out);
        FileOutputStream fdErr = new Out(FileDescriptor.err);
        initialIn = new BufferedInputStream(fdIn);
        setIn0(initialIn);
        // stdout/err.encoding are set when the VM is associated with the terminal,
        // thus they are equivalent to Console.charset(), otherwise the encodings
        // of those properties default to native.encoding
        setOut0(newPrintStream(fdOut, props.getProperty("stdout.encoding")));
        initialErr = newPrintStream(fdErr, props.getProperty("stderr.encoding"));
        setErr0(initialErr);

        // Setup Java signal handlers for HUP, TERM, and INT (where available).
        Terminator.setup();

        // Initialize any miscellaneous operating system settings that need to be
        // set for the class libraries. Currently this is no-op everywhere except
        // for Windows where the process-wide error mode is set before the java.io
        // classes are used.
        VM.initializeOSEnvironment();

        // start Finalizer and Reference Handler threads
        SharedSecrets.getJavaLangRefAccess().startThreads();

        // system properties, java.lang and other core classes are now initialized
        VM.initLevel(1);
    }

    /**
     * System.in.
     */
    private static class In extends FileInputStream {
        In(FileDescriptor fd) {
            super(fd);
        }

        @Override
        public int read() throws IOException {
            boolean attempted = Blocker.begin();
            try {
                return super.read();
            } finally {
                Blocker.end(attempted);
            }
        }

        @Override
        public int read(byte[] b) throws IOException {
            boolean attempted = Blocker.begin();
            try {
                return super.read(b);
            } finally {
                Blocker.end(attempted);
            }
        }

        @Override
        public int read(byte[] b, int off, int len) throws IOException {
            boolean attempted = Blocker.begin();
            try {
                return super.read(b, off, len);
            } finally {
                Blocker.end(attempted);
            }
        }
    }

    /**
     * System.out/System.err wrap this output stream.
     */
    private static class Out extends FileOutputStream {
        Out(FileDescriptor fd) {
            super(fd);
        }

        @Override
        public void write(int b) throws IOException {
            boolean attempted = Blocker.begin();
            try {
                super.write(b);
            } finally {
                Blocker.end(attempted);
            }
        }

        @Override
        public void write(byte[] b) throws IOException {
            boolean attempted = Blocker.begin();
            try {
                super.write(b);
            } finally {
                Blocker.end(attempted);
            }
        }

        @Override
        public void write(byte[] b, int off, int len) throws IOException {
            boolean attempted = Blocker.begin();
            try {
                super.write(b, off, len);
            } finally {
                Blocker.end(attempted);
            }
        }
    }

    // @see #initPhase2()
    static ModuleLayer bootLayer;

    /*
     * Invoked by VM.  Phase 2 module system initialization.
     * Only classes in java.base can be loaded in this phase.
     *
     * @param printToStderr print exceptions to stderr rather than stdout
     * @param printStackTrace print stack trace when exception occurs
     *
     * @return JNI_OK for success, JNI_ERR for failure
     */
    private static int initPhase2(boolean printToStderr, boolean printStackTrace) {

        try {
            bootLayer = ModuleBootstrap.boot();
        } catch (Exception | Error e) {
            logInitException(printToStderr, printStackTrace,
                             "Error occurred during initialization of boot layer", e);
            return -1; // JNI_ERR
        }

        // module system initialized
        VM.initLevel(2);

        return 0; // JNI_OK
    }

    /*
     * Invoked by VM.  Phase 3 is the final system initialization:
     * 1. eagerly initialize bootstrap method factories that might interact
     *    negatively with custom security managers and custom class loaders
     * 2. set security manager
     * 3. set system class loader
     * 4. set TCCL
     *
     * This method must be called after the module system initialization.
     * The security manager and system class loader may be a custom class from
     * the application classpath or modulepath.
     */
    @SuppressWarnings("removal")
    private static void initPhase3() {

        // Initialize the StringConcatFactory eagerly to avoid potential
        // bootstrap circularity issues that could be caused by a custom
        // SecurityManager
        Unsafe.getUnsafe().ensureClassInitialized(StringConcatFactory.class);

        // Emit a warning if java.io.tmpdir is set via the command line
        // to a directory that doesn't exist
        if (SystemProps.isBadIoTmpdir()) {
            System.err.println("WARNING: java.io.tmpdir directory does not exist");
        }

        String smProp = System.getProperty("java.security.manager");
        boolean needWarning = false;
        if (smProp != null) {
            switch (smProp) {
                case "disallow":
                    allowSecurityManager = NEVER;
                    break;
                case "allow":
                    allowSecurityManager = MAYBE;
                    break;
                case "":
                case "default":
                    implSetSecurityManager(new SecurityManager());
                    allowSecurityManager = MAYBE;
                    needWarning = true;
                    break;
                default:
                    try {
                        ClassLoader cl = ClassLoader.getBuiltinAppClassLoader();
                        Class<?> c = Class.forName(smProp, false, cl);
                        Constructor<?> ctor = c.getConstructor();
                        // Must be a public subclass of SecurityManager with
                        // a public no-arg constructor
                        if (!SecurityManager.class.isAssignableFrom(c) ||
                            !Modifier.isPublic(c.getModifiers()) ||
                            !Modifier.isPublic(ctor.getModifiers())) {
                            throw new Error("Could not create SecurityManager: "
                                             + ctor.toString());
                        }
                        // custom security manager may be in non-exported package
                        ctor.setAccessible(true);
                        SecurityManager sm = (SecurityManager) ctor.newInstance();
                        implSetSecurityManager(sm);
                        needWarning = true;
                    } catch (Exception e) {
                        throw new InternalError("Could not create SecurityManager", e);
                    }
                    allowSecurityManager = MAYBE;
            }
        } else {
            allowSecurityManager = NEVER;
        }

        if (needWarning) {
            System.err.println("""
                    WARNING: A command line option has enabled the Security Manager
                    WARNING: The Security Manager is deprecated and will be removed in a future release""");
        }

        // Emit a warning if `sun.jnu.encoding` is not supported.
        if (notSupportedJnuEncoding != null) {
            System.err.println(
                    "WARNING: The encoding of the underlying platform's" +
                    " file system is not supported: " +
                    notSupportedJnuEncoding);
        }

        // initializing the system class loader
        VM.initLevel(3);

        // system class loader initialized
        ClassLoader scl = ClassLoader.initSystemClassLoader();

        // set TCCL
        Thread.currentThread().setContextClassLoader(scl);

        // system is fully initialized
        VM.initLevel(4);
    }

    private static void setJavaLangAccess() {
        // Allow privileged classes outside of java.lang
        SharedSecrets.setJavaLangAccess(new JavaLangAccess() {
            public List<Method> getDeclaredPublicMethods(Class<?> klass, String name, Class<?>... parameterTypes) {
                return klass.getDeclaredPublicMethods(name, parameterTypes);
            }
            public Method findMethod(Class<?> klass, boolean publicOnly, String name, Class<?>... parameterTypes) {
                return klass.findMethod(publicOnly, name, parameterTypes);
            }
            public jdk.internal.reflect.ConstantPool getConstantPool(Class<?> klass) {
                return klass.getConstantPool();
            }
            public boolean casAnnotationType(Class<?> klass, AnnotationType oldType, AnnotationType newType) {
                return klass.casAnnotationType(oldType, newType);
            }
            public AnnotationType getAnnotationType(Class<?> klass) {
                return klass.getAnnotationType();
            }
            public Map<Class<? extends Annotation>, Annotation> getDeclaredAnnotationMap(Class<?> klass) {
                return klass.getDeclaredAnnotationMap();
            }
            public byte[] getRawClassAnnotations(Class<?> klass) {
                return klass.getRawAnnotations();
            }
            public byte[] getRawClassTypeAnnotations(Class<?> klass) {
                return klass.getRawTypeAnnotations();
            }
            public byte[] getRawExecutableTypeAnnotations(Executable executable) {
                return Class.getExecutableTypeAnnotationBytes(executable);
            }
            public <E extends Enum<E>>
            E[] getEnumConstantsShared(Class<E> klass) {
                return klass.getEnumConstantsShared();
            }
            public void blockedOn(Interruptible b) {
                Thread.currentThread().blockedOn(b);
            }
            public void registerShutdownHook(int slot, boolean registerShutdownInProgress, Runnable hook) {
                Shutdown.add(slot, registerShutdownInProgress, hook);
            }
            public Thread newThreadWithAcc(Runnable target, @SuppressWarnings("removal") AccessControlContext acc) {
                return new Thread(target, acc);
            }
            @SuppressWarnings("removal")
            public void invokeFinalize(Object o) throws Throwable {
                o.finalize();
            }
            public ConcurrentHashMap<?, ?> createOrGetClassLoaderValueMap(ClassLoader cl) {
                return cl.createOrGetClassLoaderValueMap();
            }
            public Class<?> defineClass(ClassLoader loader, String name, byte[] b, ProtectionDomain pd, String source) {
                return ClassLoader.defineClass1(loader, name, b, 0, b.length, pd, source);
            }
            public Class<?> defineClass(ClassLoader loader, Class<?> lookup, String name, byte[] b, ProtectionDomain pd,
                                        boolean initialize, int flags, Object classData) {
                return ClassLoader.defineClass0(loader, lookup, name, b, 0, b.length, pd, initialize, flags, classData);
            }
            public Class<?> findBootstrapClassOrNull(String name) {
                return ClassLoader.findBootstrapClassOrNull(name);
            }
            public Package definePackage(ClassLoader cl, String name, Module module) {
                return cl.definePackage(name, module);
            }
            @SuppressWarnings("removal")
            public void addNonExportedPackages(ModuleLayer layer) {
                SecurityManager.addNonExportedPackages(layer);
            }
            @SuppressWarnings("removal")
            public void invalidatePackageAccessCache() {
                SecurityManager.invalidatePackageAccessCache();
            }
            public Module defineModule(ClassLoader loader,
                                       ModuleDescriptor descriptor,
                                       URI uri) {
                return new Module(null, loader, descriptor, uri);
            }
            public Module defineUnnamedModule(ClassLoader loader) {
                return new Module(loader);
            }
            public void addReads(Module m1, Module m2) {
                m1.implAddReads(m2);
            }
            public void addReadsAllUnnamed(Module m) {
                m.implAddReadsAllUnnamed();
            }
            public void addExports(Module m, String pn) {
                m.implAddExports(pn);
            }
            public void addExports(Module m, String pn, Module other) {
                m.implAddExports(pn, other);
            }
            public void addExportsToAllUnnamed(Module m, String pn) {
                m.implAddExportsToAllUnnamed(pn);
            }
            public void addOpens(Module m, String pn, Module other) {
                m.implAddOpens(pn, other);
            }
            public void addOpensToAllUnnamed(Module m, String pn) {
                m.implAddOpensToAllUnnamed(pn);
            }
            public void addOpensToAllUnnamed(Module m, Set<String> concealedPackages, Set<String> exportedPackages) {
                m.implAddOpensToAllUnnamed(concealedPackages, exportedPackages);
            }
            public void addUses(Module m, Class<?> service) {
                m.implAddUses(service);
            }
            public boolean isReflectivelyExported(Module m, String pn, Module other) {
                return m.isReflectivelyExported(pn, other);
            }
            public boolean isReflectivelyOpened(Module m, String pn, Module other) {
                return m.isReflectivelyOpened(pn, other);
            }
            public Module addEnableNativeAccess(Module m) {
                return m.implAddEnableNativeAccess();
            }
            public boolean addEnableNativeAccess(ModuleLayer layer, String name) {
                return layer.addEnableNativeAccess(name);
            }
            public void addEnableNativeAccessToAllUnnamed() {
                Module.implAddEnableNativeAccessToAllUnnamed();
            }
            public void ensureNativeAccess(Module m, Class<?> owner, String methodName, Class<?> currentClass, boolean jni) {
                m.ensureNativeAccess(owner, methodName, currentClass, jni);
            }
            public ServicesCatalog getServicesCatalog(ModuleLayer layer) {
                return layer.getServicesCatalog();
            }
            public void bindToLoader(ModuleLayer layer, ClassLoader loader) {
                layer.bindToLoader(loader);
            }
            public Stream<ModuleLayer> layers(ModuleLayer layer) {
                return layer.layers();
            }
            public Stream<ModuleLayer> layers(ClassLoader loader) {
                return ModuleLayer.layers(loader);
            }

            public int countPositives(byte[] bytes, int offset, int length) {
                return StringCoding.countPositives(bytes, offset, length);
            }
            public int countNonZeroAscii(String s) {
                return StringCoding.countNonZeroAscii(s);
            }
            public String newStringNoRepl(byte[] bytes, Charset cs) throws CharacterCodingException  {
                return String.newStringNoRepl(bytes, cs);
            }
            public char getUTF16Char(byte[] bytes, int index) {
                return StringUTF16.getChar(bytes, index);
            }
            public void putCharUTF16(byte[] bytes, int index, int ch) {
                StringUTF16.putChar(bytes, index, ch);
            }
            public byte[] getBytesNoRepl(String s, Charset cs) throws CharacterCodingException {
                return String.getBytesNoRepl(s, cs);
            }

            public String newStringUTF8NoRepl(byte[] bytes, int off, int len) {
                return String.newStringUTF8NoRepl(bytes, off, len, true);
            }

            public byte[] getBytesUTF8NoRepl(String s) {
                return String.getBytesUTF8NoRepl(s);
            }

            public void inflateBytesToChars(byte[] src, int srcOff, char[] dst, int dstOff, int len) {
                StringLatin1.inflate(src, srcOff, dst, dstOff, len);
            }

            public int decodeASCII(byte[] src, int srcOff, char[] dst, int dstOff, int len) {
                return String.decodeASCII(src, srcOff, dst, dstOff, len);
            }

            public int encodeASCII(char[] src, int srcOff, byte[] dst, int dstOff, int len) {
                return StringCoding.implEncodeAsciiArray(src, srcOff, dst, dstOff, len);
            }

            public InputStream initialSystemIn() {
                return initialIn;
            }

            public PrintStream initialSystemErr() {
                return initialErr;
            }

            public void setCause(Throwable t, Throwable cause) {
                t.setCause(cause);
            }

            public ProtectionDomain protectionDomain(Class<?> c) {
                return c.protectionDomain();
            }

            public MethodHandle stringConcatHelper(String name, MethodType methodType) {
                return StringConcatHelper.lookupStatic(name, methodType);
            }

<<<<<<< HEAD
            public long stringConcatHelperPrepend(long indexCoder, byte[] buf, String value) {
                return StringConcatHelper.prepend(indexCoder, buf, value);
            }

            public boolean stringConcatHelpeIsLatin1(long lengthCoder) {
                return StringConcatHelper.isLatin1(lengthCoder);
            }

=======
>>>>>>> 0c36177f
            public long stringConcatInitialCoder() {
                return StringConcatHelper.initialCoder();
            }

            public long stringConcatMix(long lengthCoder, String constant) {
                return StringConcatHelper.mix(lengthCoder, constant);
            }

            public long stringConcatMix(long lengthCoder, char value) {
                return StringConcatHelper.mix(lengthCoder, value);
            }

<<<<<<< HEAD
            @PreviewFeature(feature=PreviewFeature.Feature.STRING_TEMPLATES)
            public long stringConcatCoder(char value) {
                return StringConcatHelper.coder(value);
            }

            @PreviewFeature(feature=PreviewFeature.Feature.STRING_TEMPLATES)
            public long stringBuilderConcatMix(long lengthCoder,
                                               StringBuilder sb) {
                return sb.mix(lengthCoder);
            }

            @PreviewFeature(feature=PreviewFeature.Feature.STRING_TEMPLATES)
            public long stringBuilderConcatPrepend(long lengthCoder, byte[] buf,
                                                   StringBuilder sb) {
                return sb.prepend(lengthCoder, buf);
            }

            public int stringSize(long i) {
                return Long.stringSize(i);
=======
            public Object stringConcat1(String[] constants) {
                return new StringConcatHelper.Concat1(constants);
            }

            public byte stringInitCoder() {
                return String.COMPACT_STRINGS ? String.LATIN1 : String.UTF16;
            }

            public byte stringCoder(String str) {
                return str.coder();
>>>>>>> 0c36177f
            }

            public int getCharsLatin1(long i, int index, byte[] buf) {
                return StringLatin1.getChars(i, index, buf);
            }

            public int getCharsUTF16(long i, int index, byte[] buf) {
                return StringUTF16.getChars(i, index, buf);
            }

            public String join(String prefix, String suffix, String delimiter, String[] elements, int size) {
                return String.join(prefix, suffix, delimiter, elements, size);
            }

            public String concat(String prefix, Object value, String suffix) {
                return StringConcatHelper.concat(prefix, value, suffix);
            }

            public Object classData(Class<?> c) {
                return c.getClassData();
            }

            @Override
            public NativeLibraries nativeLibrariesFor(ClassLoader loader) {
                return ClassLoader.nativeLibrariesFor(loader);
            }

            @Override
            public void exit(int statusCode) {
                Shutdown.exit(statusCode);
            }

            public Thread[] getAllThreads() {
                return Thread.getAllThreads();
            }

            public ThreadContainer threadContainer(Thread thread) {
                return thread.threadContainer();
            }

            public void start(Thread thread, ThreadContainer container) {
                thread.start(container);
            }

            public StackableScope headStackableScope(Thread thread) {
                return thread.headStackableScopes();
            }

            public void setHeadStackableScope(StackableScope scope) {
                Thread.setHeadStackableScope(scope);
            }

            public Thread currentCarrierThread() {
                return Thread.currentCarrierThread();
            }

            public <T> T getCarrierThreadLocal(CarrierThreadLocal<T> local) {
                return ((ThreadLocal<T>)local).getCarrierThreadLocal();
            }

            public <T> void setCarrierThreadLocal(CarrierThreadLocal<T> local, T value) {
                ((ThreadLocal<T>)local).setCarrierThreadLocal(value);
            }

            public void removeCarrierThreadLocal(CarrierThreadLocal<?> local) {
                ((ThreadLocal<?>)local).removeCarrierThreadLocal();
            }

            public boolean isCarrierThreadLocalPresent(CarrierThreadLocal<?> local) {
                return ((ThreadLocal<?>)local).isCarrierThreadLocalPresent();
            }

            public Object[] scopedValueCache() {
                return Thread.scopedValueCache();
            }

            public void setScopedValueCache(Object[] cache) {
                Thread.setScopedValueCache(cache);
            }

            public Object scopedValueBindings() {
                return Thread.scopedValueBindings();
            }

            public Continuation getContinuation(Thread thread) {
                return thread.getContinuation();
            }

            public void setContinuation(Thread thread, Continuation continuation) {
                thread.setContinuation(continuation);
            }

            public ContinuationScope virtualThreadContinuationScope() {
                return VirtualThread.continuationScope();
            }

            public void parkVirtualThread() {
                Thread thread = Thread.currentThread();
                if (thread instanceof BaseVirtualThread vthread) {
                    vthread.park();
                } else {
                    throw new WrongThreadException();
                }
            }

            public void parkVirtualThread(long nanos) {
                Thread thread = Thread.currentThread();
                if (thread instanceof BaseVirtualThread vthread) {
                    vthread.parkNanos(nanos);
                } else {
                    throw new WrongThreadException();
                }
            }

            public void unparkVirtualThread(Thread thread) {
                if (thread instanceof BaseVirtualThread vthread) {
                    vthread.unpark();
                } else {
                    throw new WrongThreadException();
                }
            }

            public Executor virtualThreadDefaultScheduler() {
                return VirtualThread.defaultScheduler();
            }

            public StackWalker newStackWalkerInstance(Set<StackWalker.Option> options,
                                                      ContinuationScope contScope,
                                                      Continuation continuation) {
                return StackWalker.newInstance(options, null, contScope, continuation);
            }

            public String getLoaderNameID(ClassLoader loader) {
                return loader != null ? loader.nameAndId() : "null";
            }

            @Override
            public void copyToSegmentRaw(String string, MemorySegment segment, long offset) {
                string.copyToSegmentRaw(segment, offset);
            }

            @Override
            public boolean bytesCompatible(String string, Charset charset) {
                return string.bytesCompatible(charset);
            }

            @Override
            public boolean allowSecurityManager() {
                return System.allowSecurityManager();
            }
        });
    }
}<|MERGE_RESOLUTION|>--- conflicted
+++ resolved
@@ -76,6 +76,7 @@
 import jdk.internal.misc.Blocker;
 import jdk.internal.misc.CarrierThreadLocal;
 import jdk.internal.misc.Unsafe;
+import jdk.internal.util.DecimalDigits;
 import jdk.internal.util.StaticProperty;
 import jdk.internal.module.ModuleBootstrap;
 import jdk.internal.module.ServicesCatalog;
@@ -2628,17 +2629,14 @@
                 return StringConcatHelper.lookupStatic(name, methodType);
             }
 
-<<<<<<< HEAD
             public long stringConcatHelperPrepend(long indexCoder, byte[] buf, String value) {
-                return StringConcatHelper.prepend(indexCoder, buf, value);
+                return StringConcatHelper.prepend(indexCoder, buf, value, "");
             }
 
             public boolean stringConcatHelpeIsLatin1(long lengthCoder) {
                 return StringConcatHelper.isLatin1(lengthCoder);
             }
 
-=======
->>>>>>> 0c36177f
             public long stringConcatInitialCoder() {
                 return StringConcatHelper.initialCoder();
             }
@@ -2651,7 +2649,6 @@
                 return StringConcatHelper.mix(lengthCoder, value);
             }
 
-<<<<<<< HEAD
             @PreviewFeature(feature=PreviewFeature.Feature.STRING_TEMPLATES)
             public long stringConcatCoder(char value) {
                 return StringConcatHelper.coder(value);
@@ -2669,9 +2666,6 @@
                 return sb.prepend(lengthCoder, buf);
             }
 
-            public int stringSize(long i) {
-                return Long.stringSize(i);
-=======
             public Object stringConcat1(String[] constants) {
                 return new StringConcatHelper.Concat1(constants);
             }
@@ -2682,7 +2676,6 @@
 
             public byte stringCoder(String str) {
                 return str.coder();
->>>>>>> 0c36177f
             }
 
             public int getCharsLatin1(long i, int index, byte[] buf) {
