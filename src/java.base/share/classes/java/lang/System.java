/*
 * Copyright (c) 1994, 2024, Oracle and/or its affiliates. All rights reserved.
 * DO NOT ALTER OR REMOVE COPYRIGHT NOTICES OR THIS FILE HEADER.
 *
 * This code is free software; you can redistribute it and/or modify it
 * under the terms of the GNU General Public License version 2 only, as
 * published by the Free Software Foundation.  Oracle designates this
 * particular file as subject to the "Classpath" exception as provided
 * by Oracle in the LICENSE file that accompanied this code.
 *
 * This code is distributed in the hope that it will be useful, but WITHOUT
 * ANY WARRANTY; without even the implied warranty of MERCHANTABILITY or
 * FITNESS FOR A PARTICULAR PURPOSE.  See the GNU General Public License
 * version 2 for more details (a copy is included in the LICENSE file that
 * accompanied this code).
 *
 * You should have received a copy of the GNU General Public License version
 * 2 along with this work; if not, write to the Free Software Foundation,
 * Inc., 51 Franklin St, Fifth Floor, Boston, MA 02110-1301 USA.
 *
 * Please contact Oracle, 500 Oracle Parkway, Redwood Shores, CA 94065 USA
 * or visit www.oracle.com if you need additional information or have any
 * questions.
 */
package java.lang;

import java.io.BufferedInputStream;
import java.io.BufferedOutputStream;
import java.io.Console;
import java.io.FileDescriptor;
import java.io.FileInputStream;
import java.io.FileOutputStream;
import java.io.IOException;
import java.io.InputStream;
import java.io.OutputStream;
import java.io.PrintStream;
import java.lang.annotation.Annotation;
import java.lang.foreign.MemorySegment;
import java.lang.invoke.MethodHandle;
import java.lang.invoke.MethodType;
import java.lang.invoke.StringConcatFactory;
import java.lang.module.ModuleDescriptor;
import java.lang.reflect.Constructor;
import java.lang.reflect.Executable;
import java.lang.reflect.Method;
import java.lang.reflect.Modifier;
import java.net.URI;
import java.net.URL;
import java.nio.channels.Channel;
import java.nio.channels.spi.SelectorProvider;
import java.nio.charset.CharacterCodingException;
import java.nio.charset.Charset;
import java.security.AccessControlContext;
import java.security.AccessController;
import java.security.CodeSource;
import java.security.PrivilegedAction;
import java.security.ProtectionDomain;
import java.util.Collections;
import java.util.List;
import java.util.Locale;
import java.util.Map;
import java.util.Objects;
import java.util.Properties;
import java.util.PropertyPermission;
import java.util.ResourceBundle;
import java.util.Set;
import java.util.WeakHashMap;
import java.util.concurrent.Callable;
import java.util.function.Supplier;
import java.util.concurrent.ConcurrentHashMap;
import java.util.stream.Stream;

import jdk.internal.logger.LoggerFinderLoader.TemporaryLoggerFinder;
import jdk.internal.misc.Blocker;
import jdk.internal.misc.CarrierThreadLocal;
import jdk.internal.misc.Unsafe;
import jdk.internal.util.StaticProperty;
import jdk.internal.module.ModuleBootstrap;
import jdk.internal.module.ServicesCatalog;
import jdk.internal.reflect.CallerSensitive;
import jdk.internal.reflect.Reflection;
import jdk.internal.access.JavaLangAccess;
import jdk.internal.access.SharedSecrets;
import jdk.internal.logger.LoggerFinderLoader;
import jdk.internal.logger.LazyLoggers;
import jdk.internal.logger.LocalizedLoggerWrapper;
import jdk.internal.misc.VM;
import jdk.internal.util.SystemProps;
import jdk.internal.vm.Continuation;
import jdk.internal.vm.ContinuationScope;
import jdk.internal.vm.StackableScope;
import jdk.internal.vm.ThreadContainer;
import jdk.internal.vm.annotation.IntrinsicCandidate;
import jdk.internal.vm.annotation.Stable;
import sun.nio.fs.DefaultFileSystemProvider;
import sun.reflect.annotation.AnnotationType;
import sun.nio.ch.Interruptible;
import sun.nio.cs.UTF_8;
import sun.security.util.SecurityConstants;

/**
 * The {@code System} class contains several useful class fields
 * and methods. It cannot be instantiated.
 *
 * Among the facilities provided by the {@code System} class
 * are standard input, standard output, and error output streams;
 * access to externally defined properties and environment
 * variables; a means of loading files and libraries; and a utility
 * method for quickly copying a portion of an array.
 *
 * @since   1.0
 */
public final class System {
    /* Register the natives via the static initializer.
     *
     * The VM will invoke the initPhase1 method to complete the initialization
     * of this class separate from <clinit>.
     */
    private static native void registerNatives();
    static {
        registerNatives();
    }

    /** Don't let anyone instantiate this class */
    private System() {
    }

    /**
     * The "standard" input stream. This stream is already
     * open and ready to supply input data. Typically this stream
     * corresponds to keyboard input or another input source specified by
     * the host environment or user. In case this stream is wrapped
     * in a {@link java.io.InputStreamReader}, {@link Console#charset()}
     * should be used for the charset, or consider using
     * {@link Console#reader()}.
     *
     * @see Console#charset()
     * @see Console#reader()
     */
    public static final InputStream in = null;

    /**
     * The "standard" output stream. This stream is already
     * open and ready to accept output data. Typically this stream
     * corresponds to display output or another output destination
     * specified by the host environment or user. The encoding used
     * in the conversion from characters to bytes is equivalent to
     * {@link Console#charset()} if the {@code Console} exists,
     * <a href="#stdout.encoding">stdout.encoding</a> otherwise.
     * <p>
     * For simple stand-alone Java applications, a typical way to write
     * a line of output data is:
     * <blockquote><pre>
     *     System.out.println(data)
     * </pre></blockquote>
     * <p>
     * See the {@code println} methods in class {@code PrintStream}.
     *
     * @see     java.io.PrintStream#println()
     * @see     java.io.PrintStream#println(boolean)
     * @see     java.io.PrintStream#println(char)
     * @see     java.io.PrintStream#println(char[])
     * @see     java.io.PrintStream#println(double)
     * @see     java.io.PrintStream#println(float)
     * @see     java.io.PrintStream#println(int)
     * @see     java.io.PrintStream#println(long)
     * @see     java.io.PrintStream#println(java.lang.Object)
     * @see     java.io.PrintStream#println(java.lang.String)
     * @see     Console#charset()
     * @see     <a href="#stdout.encoding">stdout.encoding</a>
     */
    public static final PrintStream out = null;

    /**
     * The "standard" error output stream. This stream is already
     * open and ready to accept output data.
     * <p>
     * Typically this stream corresponds to display output or another
     * output destination specified by the host environment or user. By
     * convention, this output stream is used to display error messages
     * or other information that should come to the immediate attention
     * of a user even if the principal output stream, the value of the
     * variable {@code out}, has been redirected to a file or other
     * destination that is typically not continuously monitored.
     * The encoding used in the conversion from characters to bytes is
     * equivalent to {@link Console#charset()} if the {@code Console}
     * exists, <a href="#stderr.encoding">stderr.encoding</a> otherwise.
     *
     * @see     Console#charset()
     * @see     <a href="#stderr.encoding">stderr.encoding</a>
     */
    public static final PrintStream err = null;

    // Initial values of System.in and System.err, set in initPhase1().
    private static @Stable InputStream initialIn;
    private static @Stable PrintStream initialErr;

    // indicates if a security manager is possible
    private static final int NEVER = 1;
    private static final int MAYBE = 2;
    private static @Stable int allowSecurityManager;

    // current security manager
    @SuppressWarnings("removal")
    private static volatile SecurityManager security;   // read by VM

    // `sun.jnu.encoding` if it is not supported. Otherwise null.
    // It is initialized in `initPhase1()` before any charset providers
    // are initialized.
    private static String notSupportedJnuEncoding;

    // return true if a security manager is allowed
    private static boolean allowSecurityManager() {
        return (allowSecurityManager != NEVER);
    }

    /**
     * Reassigns the "standard" input stream.
     *
     * First, if there is a security manager, its {@code checkPermission}
     * method is called with a {@code RuntimePermission("setIO")} permission
     *  to see if it's ok to reassign the "standard" input stream.
     *
     * @param in the new standard input stream.
     *
     * @throws SecurityException
     *        if a security manager exists and its
     *        {@code checkPermission} method doesn't allow
     *        reassigning of the standard input stream.
     *
     * @see SecurityManager#checkPermission
     * @see java.lang.RuntimePermission
     *
     * @since   1.1
     */
    public static void setIn(InputStream in) {
        checkIO();
        setIn0(in);
    }

    /**
     * Reassigns the "standard" output stream.
     *
     * First, if there is a security manager, its {@code checkPermission}
     * method is called with a {@code RuntimePermission("setIO")} permission
     *  to see if it's ok to reassign the "standard" output stream.
     *
     * @param out the new standard output stream
     *
     * @throws SecurityException
     *        if a security manager exists and its
     *        {@code checkPermission} method doesn't allow
     *        reassigning of the standard output stream.
     *
     * @see SecurityManager#checkPermission
     * @see java.lang.RuntimePermission
     *
     * @since   1.1
     */
    public static void setOut(PrintStream out) {
        checkIO();
        setOut0(out);
    }

    /**
     * Reassigns the "standard" error output stream.
     *
     * First, if there is a security manager, its {@code checkPermission}
     * method is called with a {@code RuntimePermission("setIO")} permission
     *  to see if it's ok to reassign the "standard" error output stream.
     *
     * @param err the new standard error output stream.
     *
     * @throws SecurityException
     *        if a security manager exists and its
     *        {@code checkPermission} method doesn't allow
     *        reassigning of the standard error output stream.
     *
     * @see SecurityManager#checkPermission
     * @see java.lang.RuntimePermission
     *
     * @since   1.1
     */
    public static void setErr(PrintStream err) {
        checkIO();
        setErr0(err);
    }

    private static volatile Console cons;

    /**
     * Returns the unique {@link java.io.Console Console} object associated
     * with the current Java virtual machine, if any.
     *
     * @return  The system console, if any, otherwise {@code null}.
     *
     * @since   1.6
     */
     public static Console console() {
         Console c;
         if ((c = cons) == null) {
             synchronized (System.class) {
                 if ((c = cons) == null) {
                     cons = c = SharedSecrets.getJavaIOAccess().console();
                 }
             }
         }
         return c;
     }

    /**
     * Returns the channel inherited from the entity that created this
     * Java virtual machine.
     *
     * This method returns the channel obtained by invoking the
     * {@link java.nio.channels.spi.SelectorProvider#inheritedChannel
     * inheritedChannel} method of the system-wide default
     * {@link java.nio.channels.spi.SelectorProvider} object.
     *
     * <p> In addition to the network-oriented channels described in
     * {@link java.nio.channels.spi.SelectorProvider#inheritedChannel
     * inheritedChannel}, this method may return other kinds of
     * channels in the future.
     *
     * @return  The inherited channel, if any, otherwise {@code null}.
     *
     * @throws  IOException
     *          If an I/O error occurs
     *
     * @throws  SecurityException
     *          If a security manager is present and it does not
     *          permit access to the channel.
     *
     * @since 1.5
     */
    public static Channel inheritedChannel() throws IOException {
        return SelectorProvider.provider().inheritedChannel();
    }

    private static void checkIO() {
        @SuppressWarnings("removal")
        SecurityManager sm = getSecurityManager();
        if (sm != null) {
            sm.checkPermission(new RuntimePermission("setIO"));
        }
    }

    private static native void setIn0(InputStream in);
    private static native void setOut0(PrintStream out);
    private static native void setErr0(PrintStream err);

    private static class CallersHolder {
        // Remember callers of setSecurityManager() here so that warning
        // is only printed once for each different caller
        static final Map<Class<?>, Boolean> callers
            = Collections.synchronizedMap(new WeakHashMap<>());
    }

    private static URL codeSource(Class<?> clazz) {
        PrivilegedAction<ProtectionDomain> pa = clazz::getProtectionDomain;
        @SuppressWarnings("removal")
        CodeSource cs = AccessController.doPrivileged(pa).getCodeSource();
        return (cs != null) ? cs.getLocation() : null;
    }

    /**
     * Sets the system-wide security manager.
     *
     * If there is a security manager already installed, this method first
     * calls the security manager's {@code checkPermission} method
     * with a {@code RuntimePermission("setSecurityManager")}
     * permission to ensure it's ok to replace the existing
     * security manager.
     * This may result in throwing a {@code SecurityException}.
     *
     * <p> Otherwise, the argument is established as the current
     * security manager. If the argument is {@code null} and no
     * security manager has been established, then no action is taken and
     * the method simply returns.
     *
     * @implNote In the JDK implementation, if the Java virtual machine is
     * started with the system property {@code java.security.manager} not set or set to
     * the special token "{@code disallow}" then the {@code setSecurityManager}
     * method cannot be used to set a security manager. See the following
     * <a href="SecurityManager.html#set-security-manager">section of the
     * {@code SecurityManager} class specification</a> for more details.
     *
     * @param  sm the security manager or {@code null}
     * @throws SecurityException
     *         if the security manager has already been set and its {@code
     *         checkPermission} method doesn't allow it to be replaced
     * @throws UnsupportedOperationException
     *         if {@code sm} is non-null and a security manager is not allowed
     *         to be set dynamically
     * @see #getSecurityManager
     * @see SecurityManager#checkPermission
     * @see java.lang.RuntimePermission
     * @deprecated This method is only useful in conjunction with
     *       {@linkplain SecurityManager the Security Manager}, which is
     *       deprecated and subject to removal in a future release.
     *       Consequently, this method is also deprecated and subject to
     *       removal. There is no replacement for the Security Manager or this
     *       method.
     */
    @Deprecated(since="17", forRemoval=true)
    @CallerSensitive
    public static void setSecurityManager(@SuppressWarnings("removal") SecurityManager sm) {
        if (allowSecurityManager()) {
            var callerClass = Reflection.getCallerClass();
            if (CallersHolder.callers.putIfAbsent(callerClass, true) == null) {
                URL url = codeSource(callerClass);
                final String source;
                if (url == null) {
                    source = callerClass.getName();
                } else {
                    source = callerClass.getName() + " (" + url + ")";
                }
                initialErr.printf("""
                        WARNING: A terminally deprecated method in java.lang.System has been called
                        WARNING: System::setSecurityManager has been called by %s
                        WARNING: Please consider reporting this to the maintainers of %s
                        WARNING: System::setSecurityManager will be removed in a future release
                        """, source, callerClass.getName());
            }
            implSetSecurityManager(sm);
        } else {
            // security manager not allowed
            if (sm != null) {
                throw new UnsupportedOperationException(
                    "The Security Manager is deprecated and will be removed in a future release");
            }
        }
    }

    private static void implSetSecurityManager(@SuppressWarnings("removal") SecurityManager sm) {
        if (security == null) {
            // ensure image reader is initialized
            Object.class.getResource("java/lang/ANY");
            // ensure the default file system is initialized
            DefaultFileSystemProvider.theFileSystem();
        }
        if (sm != null) {
            try {
                // pre-populates the SecurityManager.packageAccess cache
                // to avoid recursive permission checking issues with custom
                // SecurityManager implementations
                sm.checkPackageAccess("java.lang");
            } catch (Exception e) {
                // no-op
            }
        }
        setSecurityManager0(sm);
    }

    @SuppressWarnings("removal")
    private static synchronized
    void setSecurityManager0(final SecurityManager s) {
        SecurityManager sm = getSecurityManager();
        if (sm != null) {
            // ask the currently installed security manager if we
            // can replace it.
            sm.checkPermission(new RuntimePermission("setSecurityManager"));
        }

        if ((s != null) && (s.getClass().getClassLoader() != null)) {
            // New security manager class is not on bootstrap classpath.
            // Force policy to get initialized before we install the new
            // security manager, in order to prevent infinite loops when
            // trying to initialize the policy (which usually involves
            // accessing some security and/or system properties, which in turn
            // calls the installed security manager's checkPermission method
            // which will loop infinitely if there is a non-system class
            // (in this case: the new security manager class) on the stack).
            AccessController.doPrivileged(new PrivilegedAction<>() {
                public Object run() {
                    s.getClass().getProtectionDomain().implies
                        (SecurityConstants.ALL_PERMISSION);
                    return null;
                }
            });
        }

        security = s;
    }

    /**
     * Gets the system-wide security manager.
     *
     * @return  if a security manager has already been established for the
     *          current application, then that security manager is returned;
     *          otherwise, {@code null} is returned.
     * @see     #setSecurityManager
     * @deprecated This method is only useful in conjunction with
     *       {@linkplain SecurityManager the Security Manager}, which is
     *       deprecated and subject to removal in a future release.
     *       Consequently, this method is also deprecated and subject to
     *       removal. There is no replacement for the Security Manager or this
     *       method.
     */
    @SuppressWarnings("removal")
    @Deprecated(since="17", forRemoval=true)
    public static SecurityManager getSecurityManager() {
        if (allowSecurityManager()) {
            return security;
        } else {
            return null;
        }
    }

    /**
     * Returns the current time in milliseconds.  Note that
     * while the unit of time of the return value is a millisecond,
     * the granularity of the value depends on the underlying
     * operating system and may be larger.  For example, many
     * operating systems measure time in units of tens of
     * milliseconds.
     *
     * <p> See the description of the class {@code Date} for
     * a discussion of slight discrepancies that may arise between
     * "computer time" and coordinated universal time (UTC).
     *
     * @return  the difference, measured in milliseconds, between
     *          the current time and midnight, January 1, 1970 UTC.
     * @see     java.util.Date
     */
    @IntrinsicCandidate
    public static native long currentTimeMillis();

    /**
     * Returns the current value of the running Java Virtual Machine's
     * high-resolution time source, in nanoseconds.
     *
     * This method can only be used to measure elapsed time and is
     * not related to any other notion of system or wall-clock time.
     * The value returned represents nanoseconds since some fixed but
     * arbitrary <i>origin</i> time (perhaps in the future, so values
     * may be negative).  The same origin is used by all invocations of
     * this method in an instance of a Java virtual machine; other
     * virtual machine instances are likely to use a different origin.
     *
     * <p>This method provides nanosecond precision, but not necessarily
     * nanosecond resolution (that is, how frequently the value changes)
     * - no guarantees are made except that the resolution is at least as
     * good as that of {@link #currentTimeMillis()}.
     *
     * <p>Differences in successive calls that span greater than
     * approximately 292 years (2<sup>63</sup> nanoseconds) will not
     * correctly compute elapsed time due to numerical overflow.
     *
     * <p>The values returned by this method become meaningful only when
     * the difference between two such values, obtained within the same
     * instance of a Java virtual machine, is computed.
     *
     * <p>For example, to measure how long some code takes to execute:
     * <pre> {@code
     * long startTime = System.nanoTime();
     * // ... the code being measured ...
     * long elapsedNanos = System.nanoTime() - startTime;}</pre>
     *
     * <p>To compare elapsed time against a timeout, use <pre> {@code
     * if (System.nanoTime() - startTime >= timeoutNanos) ...}</pre>
     * instead of <pre> {@code
     * if (System.nanoTime() >= startTime + timeoutNanos) ...}</pre>
     * because of the possibility of numerical overflow.
     *
     * @return the current value of the running Java Virtual Machine's
     *         high-resolution time source, in nanoseconds
     * @since 1.5
     */
    @IntrinsicCandidate
    public static native long nanoTime();

    /**
     * Copies an array from the specified source array, beginning at the
     * specified position, to the specified position of the destination array.
     * A subsequence of array components are copied from the source
     * array referenced by {@code src} to the destination array
     * referenced by {@code dest}. The number of components copied is
     * equal to the {@code length} argument. The components at
     * positions {@code srcPos} through
     * {@code srcPos+length-1} in the source array are copied into
     * positions {@code destPos} through
     * {@code destPos+length-1}, respectively, of the destination
     * array.
     * <p>
     * If the {@code src} and {@code dest} arguments refer to the
     * same array object, then the copying is performed as if the
     * components at positions {@code srcPos} through
     * {@code srcPos+length-1} were first copied to a temporary
     * array with {@code length} components and then the contents of
     * the temporary array were copied into positions
     * {@code destPos} through {@code destPos+length-1} of the
     * destination array.
     * <p>
     * If {@code dest} is {@code null}, then a
     * {@code NullPointerException} is thrown.
     * <p>
     * If {@code src} is {@code null}, then a
     * {@code NullPointerException} is thrown and the destination
     * array is not modified.
     * <p>
     * Otherwise, if any of the following is true, an
     * {@code ArrayStoreException} is thrown and the destination is
     * not modified:
     * <ul>
     * <li>The {@code src} argument refers to an object that is not an
     *     array.
     * <li>The {@code dest} argument refers to an object that is not an
     *     array.
     * <li>The {@code src} argument and {@code dest} argument refer
     *     to arrays whose component types are different primitive types.
     * <li>The {@code src} argument refers to an array with a primitive
     *    component type and the {@code dest} argument refers to an array
     *     with a reference component type.
     * <li>The {@code src} argument refers to an array with a reference
     *    component type and the {@code dest} argument refers to an array
     *     with a primitive component type.
     * </ul>
     * <p>
     * Otherwise, if any of the following is true, an
     * {@code IndexOutOfBoundsException} is
     * thrown and the destination is not modified:
     * <ul>
     * <li>The {@code srcPos} argument is negative.
     * <li>The {@code destPos} argument is negative.
     * <li>The {@code length} argument is negative.
     * <li>{@code srcPos+length} is greater than
     *     {@code src.length}, the length of the source array.
     * <li>{@code destPos+length} is greater than
     *     {@code dest.length}, the length of the destination array.
     * </ul>
     * <p>
     * Otherwise, if any actual component of the source array from
     * position {@code srcPos} through
     * {@code srcPos+length-1} cannot be converted to the component
     * type of the destination array by assignment conversion, an
     * {@code ArrayStoreException} is thrown. In this case, let
     * <b><i>k</i></b> be the smallest nonnegative integer less than
     * length such that {@code src[srcPos+}<i>k</i>{@code ]}
     * cannot be converted to the component type of the destination
     * array; when the exception is thrown, source array components from
     * positions {@code srcPos} through
     * {@code srcPos+}<i>k</i>{@code -1}
     * will already have been copied to destination array positions
     * {@code destPos} through
     * {@code destPos+}<i>k</I>{@code -1} and no other
     * positions of the destination array will have been modified.
     * (Because of the restrictions already itemized, this
     * paragraph effectively applies only to the situation where both
     * arrays have component types that are reference types.)
     *
     * @param      src      the source array.
     * @param      srcPos   starting position in the source array.
     * @param      dest     the destination array.
     * @param      destPos  starting position in the destination data.
     * @param      length   the number of array elements to be copied.
     * @throws     IndexOutOfBoundsException  if copying would cause
     *             access of data outside array bounds.
     * @throws     ArrayStoreException  if an element in the {@code src}
     *             array could not be stored into the {@code dest} array
     *             because of a type mismatch.
     * @throws     NullPointerException if either {@code src} or
     *             {@code dest} is {@code null}.
     */
    @IntrinsicCandidate
    public static native void arraycopy(Object src,  int  srcPos,
                                        Object dest, int destPos,
                                        int length);

    /**
     * Returns the same hash code for the given object as
     * would be returned by the default method hashCode(),
     * whether or not the given object's class overrides
     * hashCode().
     * The hash code for the null reference is zero.
     *
     * @param x object for which the hashCode is to be calculated
     * @return  the hashCode
     * @since   1.1
     * @see Object#hashCode
     * @see java.util.Objects#hashCode(Object)
     */
    @IntrinsicCandidate
    public static native int identityHashCode(Object x);

    /**
     * System properties.
     *
     * See {@linkplain #getProperties getProperties} for details.
     */
    private static Properties props;

    /**
     * Determines the current system properties.
     *
     * First, if there is a security manager, its
     * {@code checkPropertiesAccess} method is called with no
     * arguments. This may result in a security exception.
     * <p>
     * The current set of system properties for use by the
     * {@link #getProperty(String)} method is returned as a
     * {@code Properties} object. If there is no current set of
     * system properties, a set of system properties is first created and
     * initialized. This set of system properties includes a value
     * for each of the following keys unless the description of the associated
     * value indicates that the value is optional.
     * <table class="striped" style="text-align:left">
     * <caption style="display:none">Shows property keys and associated values</caption>
     * <thead>
     * <tr><th scope="col">Key</th>
     *     <th scope="col">Description of Associated Value</th></tr>
     * </thead>
     * <tbody>
     * <tr><th scope="row">{@systemProperty java.version}</th>
     *     <td>Java Runtime Environment version, which may be interpreted
     *     as a {@link Runtime.Version}</td></tr>
     * <tr><th scope="row">{@systemProperty java.version.date}</th>
     *     <td>Java Runtime Environment version date, in ISO-8601 YYYY-MM-DD
     *     format, which may be interpreted as a {@link
     *     java.time.LocalDate}</td></tr>
     * <tr><th scope="row">{@systemProperty java.vendor}</th>
     *     <td>Java Runtime Environment vendor</td></tr>
     * <tr><th scope="row">{@systemProperty java.vendor.url}</th>
     *     <td>Java vendor URL</td></tr>
     * <tr><th scope="row">{@systemProperty java.vendor.version}</th>
     *     <td>Java vendor version <em>(optional)</em> </td></tr>
     * <tr><th scope="row">{@systemProperty java.home}</th>
     *     <td>Java installation directory</td></tr>
     * <tr><th scope="row">{@systemProperty java.vm.specification.version}</th>
     *     <td>Java Virtual Machine specification version, whose value is the
     *     {@linkplain Runtime.Version#feature feature} element of the
     *     {@linkplain Runtime#version() runtime version}</td></tr>
     * <tr><th scope="row">{@systemProperty java.vm.specification.vendor}</th>
     *     <td>Java Virtual Machine specification vendor</td></tr>
     * <tr><th scope="row">{@systemProperty java.vm.specification.name}</th>
     *     <td>Java Virtual Machine specification name</td></tr>
     * <tr><th scope="row">{@systemProperty java.vm.version}</th>
     *     <td>Java Virtual Machine implementation version which may be
     *     interpreted as a {@link Runtime.Version}</td></tr>
     * <tr><th scope="row">{@systemProperty java.vm.vendor}</th>
     *     <td>Java Virtual Machine implementation vendor</td></tr>
     * <tr><th scope="row">{@systemProperty java.vm.name}</th>
     *     <td>Java Virtual Machine implementation name</td></tr>
     * <tr><th scope="row">{@systemProperty java.specification.version}</th>
     *     <td>Java Runtime Environment specification version, whose value is
     *     the {@linkplain Runtime.Version#feature feature} element of the
     *     {@linkplain Runtime#version() runtime version}</td></tr>
     * <tr><th scope="row">{@systemProperty java.specification.maintenance.version}</th>
     *     <td>Java Runtime Environment specification maintenance version,
     *     may be interpreted as a positive integer <em>(optional, see below)</em></td></tr>
     * <tr><th scope="row">{@systemProperty java.specification.vendor}</th>
     *     <td>Java Runtime Environment specification  vendor</td></tr>
     * <tr><th scope="row">{@systemProperty java.specification.name}</th>
     *     <td>Java Runtime Environment specification  name</td></tr>
     * <tr><th scope="row">{@systemProperty java.class.version}</th>
     *     <td>{@linkplain java.lang.reflect.ClassFileFormatVersion#latest() Latest}
     *     Java class file format version recognized by the Java runtime as {@code "MAJOR.MINOR"}
     *     where {@link java.lang.reflect.ClassFileFormatVersion#major() MAJOR} and {@code MINOR}
     *     are both formatted as decimal integers</td></tr>
     * <tr><th scope="row">{@systemProperty java.class.path}</th>
     *     <td>Java class path  (refer to
     *        {@link ClassLoader#getSystemClassLoader()} for details)</td></tr>
     * <tr><th scope="row">{@systemProperty java.library.path}</th>
     *     <td>List of paths to search when loading libraries</td></tr>
     * <tr><th scope="row">{@systemProperty java.io.tmpdir}</th>
     *     <td>Default temp file path</td></tr>
     * <tr><th scope="row">{@systemProperty os.name}</th>
     *     <td>Operating system name</td></tr>
     * <tr><th scope="row">{@systemProperty os.arch}</th>
     *     <td>Operating system architecture</td></tr>
     * <tr><th scope="row">{@systemProperty os.version}</th>
     *     <td>Operating system version</td></tr>
     * <tr><th scope="row">{@systemProperty file.separator}</th>
     *     <td>File separator ("/" on UNIX)</td></tr>
     * <tr><th scope="row">{@systemProperty path.separator}</th>
     *     <td>Path separator (":" on UNIX)</td></tr>
     * <tr><th scope="row">{@systemProperty line.separator}</th>
     *     <td>Line separator ("\n" on UNIX)</td></tr>
     * <tr><th scope="row">{@systemProperty user.name}</th>
     *     <td>User's account name</td></tr>
     * <tr><th scope="row">{@systemProperty user.home}</th>
     *     <td>User's home directory</td></tr>
     * <tr><th scope="row">{@systemProperty user.dir}</th>
     *     <td>User's current working directory</td></tr>
     * <tr><th scope="row">{@systemProperty native.encoding}</th>
     *     <td>Character encoding name derived from the host environment and/or
     *     the user's settings. Setting this system property has no effect.</td></tr>
     * <tr><th scope="row">{@systemProperty stdout.encoding}</th>
     *     <td>Character encoding name for {@link System#out System.out}.
     *     The Java runtime can be started with the system property set to {@code UTF-8},
     *     starting it with the property set to another value leads to undefined behavior.
     * <tr><th scope="row">{@systemProperty stderr.encoding}</th>
     *     <td>Character encoding name for {@link System#err System.err}.
     *     The Java runtime can be started with the system property set to {@code UTF-8},
     *     starting it with the property set to another value leads to undefined behavior.
     * </tbody>
     * </table>
     * <p>
     * The {@code java.specification.maintenance.version} property is
     * defined if the specification implemented by this runtime at the
     * time of its construction had undergone a <a
     * href="https://jcp.org/en/procedures/jcp2#3.6.4">maintenance
     * release</a>. When defined, its value identifies that
     * maintenance release. To indicate the first maintenance release
     * this property will have the value {@code "1"}, to indicate the
     * second maintenance release this property will have the value
     * {@code "2"}, and so on.
     * <p>
     * Multiple paths in a system property value are separated by the path
     * separator character of the platform.
     * <p>
     * Note that even if the security manager does not permit the
     * {@code getProperties} operation, it may choose to permit the
     * {@link #getProperty(String)} operation.
     * <p>
     * Additional locale-related system properties defined by the
     * {@link Locale##default_locale Default Locale} section in the {@code Locale}
     * class description may also be obtained with this method.
     *
     * @apiNote
     * <strong>Changing a standard system property may have unpredictable results
     * unless otherwise specified.</strong>
     * Property values may be cached during initialization or on first use.
     * Setting a standard property after initialization using {@link #getProperties()},
     * {@link #setProperties(Properties)}, {@link #setProperty(String, String)}, or
     * {@link #clearProperty(String)} may not have the desired effect.
     *
     * @implNote
     * In addition to the standard system properties, the system
     * properties may include the following keys:
     * <table class="striped">
     * <caption style="display:none">Shows property keys and associated values</caption>
     * <thead>
     * <tr><th scope="col">Key</th>
     *     <th scope="col">Description of Associated Value</th></tr>
     * </thead>
     * <tbody>
     * <tr><th scope="row">{@systemProperty jdk.module.path}</th>
     *     <td>The application module path</td></tr>
     * <tr><th scope="row">{@systemProperty jdk.module.upgrade.path}</th>
     *     <td>The upgrade module path</td></tr>
     * <tr><th scope="row">{@systemProperty jdk.module.main}</th>
     *     <td>The module name of the initial/main module</td></tr>
     * <tr><th scope="row">{@systemProperty jdk.module.main.class}</th>
     *     <td>The main class name of the initial module</td></tr>
     * <tr><th scope="row">{@systemProperty file.encoding}</th>
     *     <td>The name of the default charset, defaults to {@code UTF-8}.
     *     The property may be set on the command line to the value
     *     {@code UTF-8} or {@code COMPAT}. If set on the command line to
     *     the value {@code COMPAT} then the value is replaced with the
     *     value of the {@code native.encoding} property during startup.
     *     Setting the property to a value other than {@code UTF-8} or
     *     {@code COMPAT} leads to unspecified behavior.
     *     </td></tr>
     * </tbody>
     * </table>
     *
     * @return     the system properties
     * @throws     SecurityException  if a security manager exists and its
     *             {@code checkPropertiesAccess} method doesn't allow access
     *             to the system properties.
     * @see        #setProperties
     * @see        java.lang.SecurityException
     * @see        java.lang.SecurityManager#checkPropertiesAccess()
     * @see        java.util.Properties
     */
    public static Properties getProperties() {
        @SuppressWarnings("removal")
        SecurityManager sm = getSecurityManager();
        if (sm != null) {
            sm.checkPropertiesAccess();
        }

        return props;
    }

    /**
     * Returns the system-dependent line separator string.  It always
     * returns the same value - the initial value of the {@linkplain
     * #getProperty(String) system property} {@code line.separator}.
     *
     * <p>On UNIX systems, it returns {@code "\n"}; on Microsoft
     * Windows systems it returns {@code "\r\n"}.
     *
     * @return the system-dependent line separator string
     * @since 1.7
     */
    public static String lineSeparator() {
        return lineSeparator;
    }

    private static String lineSeparator;

    /**
     * Sets the system properties to the {@code Properties} argument.
     *
     * First, if there is a security manager, its
     * {@code checkPropertiesAccess} method is called with no
     * arguments. This may result in a security exception.
     * <p>
     * The argument becomes the current set of system properties for use
     * by the {@link #getProperty(String)} method. If the argument is
     * {@code null}, then the current set of system properties is
     * forgotten.
     *
     * @apiNote
     * <strong>Changing a standard system property may have unpredictable results
     * unless otherwise specified</strong>.
     * See {@linkplain #getProperties getProperties} for details.
     *
     * @param      props   the new system properties.
     * @throws     SecurityException  if a security manager exists and its
     *             {@code checkPropertiesAccess} method doesn't allow access
     *             to the system properties.
     * @see        #getProperties
     * @see        java.util.Properties
     * @see        java.lang.SecurityException
     * @see        java.lang.SecurityManager#checkPropertiesAccess()
     */
    public static void setProperties(Properties props) {
        @SuppressWarnings("removal")
        SecurityManager sm = getSecurityManager();
        if (sm != null) {
            sm.checkPropertiesAccess();
        }

        if (props == null) {
            Map<String, String> tempProps = SystemProps.initProperties();
            VersionProps.init(tempProps);
            props = createProperties(tempProps);
        }
        System.props = props;
    }

    /**
     * Gets the system property indicated by the specified key.
     *
     * First, if there is a security manager, its
     * {@code checkPropertyAccess} method is called with the key as
     * its argument. This may result in a SecurityException.
     * <p>
     * If there is no current set of system properties, a set of system
     * properties is first created and initialized in the same manner as
     * for the {@code getProperties} method.
     *
     * @apiNote
     * <strong>Changing a standard system property may have unpredictable results
     * unless otherwise specified</strong>.
     * See {@linkplain #getProperties getProperties} for details.
     *
     * @param      key   the name of the system property.
     * @return     the string value of the system property,
     *             or {@code null} if there is no property with that key.
     *
     * @throws     SecurityException  if a security manager exists and its
     *             {@code checkPropertyAccess} method doesn't allow
     *             access to the specified system property.
     * @throws     NullPointerException if {@code key} is {@code null}.
     * @throws     IllegalArgumentException if {@code key} is empty.
     * @see        #setProperty
     * @see        java.lang.SecurityException
     * @see        java.lang.SecurityManager#checkPropertyAccess(java.lang.String)
     * @see        java.lang.System#getProperties()
     */
    public static String getProperty(String key) {
        checkKey(key);
        @SuppressWarnings("removal")
        SecurityManager sm = getSecurityManager();
        if (sm != null) {
            sm.checkPropertyAccess(key);
        }

        return props.getProperty(key);
    }

    /**
     * Gets the system property indicated by the specified key.
     *
     * First, if there is a security manager, its
     * {@code checkPropertyAccess} method is called with the
     * {@code key} as its argument.
     * <p>
     * If there is no current set of system properties, a set of system
     * properties is first created and initialized in the same manner as
     * for the {@code getProperties} method.
     *
     * @param      key   the name of the system property.
     * @param      def   a default value.
     * @return     the string value of the system property,
     *             or the default value if there is no property with that key.
     *
     * @throws     SecurityException  if a security manager exists and its
     *             {@code checkPropertyAccess} method doesn't allow
     *             access to the specified system property.
     * @throws     NullPointerException if {@code key} is {@code null}.
     * @throws     IllegalArgumentException if {@code key} is empty.
     * @see        #setProperty
     * @see        java.lang.SecurityManager#checkPropertyAccess(java.lang.String)
     * @see        java.lang.System#getProperties()
     */
    public static String getProperty(String key, String def) {
        checkKey(key);
        @SuppressWarnings("removal")
        SecurityManager sm = getSecurityManager();
        if (sm != null) {
            sm.checkPropertyAccess(key);
        }

        return props.getProperty(key, def);
    }

    /**
     * Sets the system property indicated by the specified key.
     *
     * First, if a security manager exists, its
     * {@code SecurityManager.checkPermission} method
     * is called with a {@code PropertyPermission(key, "write")}
     * permission. This may result in a SecurityException being thrown.
     * If no exception is thrown, the specified property is set to the given
     * value.
     *
     * @apiNote
     * <strong>Changing a standard system property may have unpredictable results
     * unless otherwise specified</strong>.
     * See {@linkplain #getProperties getProperties} for details.
     *
     * @param      key   the name of the system property.
     * @param      value the value of the system property.
     * @return     the previous value of the system property,
     *             or {@code null} if it did not have one.
     *
     * @throws     SecurityException  if a security manager exists and its
     *             {@code checkPermission} method doesn't allow
     *             setting of the specified property.
     * @throws     NullPointerException if {@code key} or
     *             {@code value} is {@code null}.
     * @throws     IllegalArgumentException if {@code key} is empty.
     * @see        #getProperty
     * @see        java.lang.System#getProperty(java.lang.String)
     * @see        java.lang.System#getProperty(java.lang.String, java.lang.String)
     * @see        java.util.PropertyPermission
     * @see        SecurityManager#checkPermission
     * @since      1.2
     */
    public static String setProperty(String key, String value) {
        checkKey(key);
        @SuppressWarnings("removal")
        SecurityManager sm = getSecurityManager();
        if (sm != null) {
            sm.checkPermission(new PropertyPermission(key,
                SecurityConstants.PROPERTY_WRITE_ACTION));
        }

        return (String) props.setProperty(key, value);
    }

    /**
     * Removes the system property indicated by the specified key.
     *
     * First, if a security manager exists, its
     * {@code SecurityManager.checkPermission} method
     * is called with a {@code PropertyPermission(key, "write")}
     * permission. This may result in a SecurityException being thrown.
     * If no exception is thrown, the specified property is removed.
     *
     * @apiNote
     * <strong>Changing a standard system property may have unpredictable results
     * unless otherwise specified</strong>.
     * See {@linkplain #getProperties getProperties} method for details.
     *
     * @param      key   the name of the system property to be removed.
     * @return     the previous string value of the system property,
     *             or {@code null} if there was no property with that key.
     *
     * @throws     SecurityException  if a security manager exists and its
     *             {@code checkPropertyAccess} method doesn't allow
     *              access to the specified system property.
     * @throws     NullPointerException if {@code key} is {@code null}.
     * @throws     IllegalArgumentException if {@code key} is empty.
     * @see        #getProperty
     * @see        #setProperty
     * @see        java.util.Properties
     * @see        java.lang.SecurityException
     * @see        java.lang.SecurityManager#checkPropertiesAccess()
     * @since 1.5
     */
    public static String clearProperty(String key) {
        checkKey(key);
        @SuppressWarnings("removal")
        SecurityManager sm = getSecurityManager();
        if (sm != null) {
            sm.checkPermission(new PropertyPermission(key, "write"));
        }

        return (String) props.remove(key);
    }

    private static void checkKey(String key) {
        if (key == null) {
            throw new NullPointerException("key can't be null");
        }
        if (key.isEmpty()) {
            throw new IllegalArgumentException("key can't be empty");
        }
    }

    /**
     * Gets the value of the specified environment variable. An
     * environment variable is a system-dependent external named
     * value.
     *
     * <p>If a security manager exists, its
     * {@link SecurityManager#checkPermission checkPermission}
     * method is called with a
     * {@link RuntimePermission RuntimePermission("getenv."+name)}
     * permission.  This may result in a {@link SecurityException}
     * being thrown.  If no exception is thrown the value of the
     * variable {@code name} is returned.
     *
     * <p><a id="EnvironmentVSSystemProperties"><i>System
     * properties</i> and <i>environment variables</i></a> are both
     * conceptually mappings between names and values.  Both
     * mechanisms can be used to pass user-defined information to a
     * Java process.  Environment variables have a more global effect,
     * because they are visible to all descendants of the process
     * which defines them, not just the immediate Java subprocess.
     * They can have subtly different semantics, such as case
     * insensitivity, on different operating systems.  For these
     * reasons, environment variables are more likely to have
     * unintended side effects.  It is best to use system properties
     * where possible.  Environment variables should be used when a
     * global effect is desired, or when an external system interface
     * requires an environment variable (such as {@code PATH}).
     *
     * <p>On UNIX systems the alphabetic case of {@code name} is
     * typically significant, while on Microsoft Windows systems it is
     * typically not.  For example, the expression
     * {@code System.getenv("FOO").equals(System.getenv("foo"))}
     * is likely to be true on Microsoft Windows.
     *
     * @param  name the name of the environment variable
     * @return the string value of the variable, or {@code null}
     *         if the variable is not defined in the system environment
     * @throws NullPointerException if {@code name} is {@code null}
     * @throws SecurityException
     *         if a security manager exists and its
     *         {@link SecurityManager#checkPermission checkPermission}
     *         method doesn't allow access to the environment variable
     *         {@code name}
     * @see    #getenv()
     * @see    ProcessBuilder#environment()
     */
    public static String getenv(String name) {
        @SuppressWarnings("removal")
        SecurityManager sm = getSecurityManager();
        if (sm != null) {
            sm.checkPermission(new RuntimePermission("getenv."+name));
        }

        return ProcessEnvironment.getenv(name);
    }


    /**
     * Returns an unmodifiable string map view of the current system environment.
     * The environment is a system-dependent mapping from names to
     * values which is passed from parent to child processes.
     *
     * <p>If the system does not support environment variables, an
     * empty map is returned.
     *
     * <p>The returned map will never contain null keys or values.
     * Attempting to query the presence of a null key or value will
     * throw a {@link NullPointerException}.  Attempting to query
     * the presence of a key or value which is not of type
     * {@link String} will throw a {@link ClassCastException}.
     *
     * <p>The returned map and its collection views may not obey the
     * general contract of the {@link Object#equals} and
     * {@link Object#hashCode} methods.
     *
     * <p>The returned map is typically case-sensitive on all platforms.
     *
     * <p>If a security manager exists, its
     * {@link SecurityManager#checkPermission checkPermission}
     * method is called with a
     * {@link RuntimePermission RuntimePermission("getenv.*")} permission.
     * This may result in a {@link SecurityException} being thrown.
     *
     * <p>When passing information to a Java subprocess,
     * <a href=#EnvironmentVSSystemProperties>system properties</a>
     * are generally preferred over environment variables.
     *
     * @return the environment as a map of variable names to values
     * @throws SecurityException
     *         if a security manager exists and its
     *         {@link SecurityManager#checkPermission checkPermission}
     *         method doesn't allow access to the process environment
     * @see    #getenv(String)
     * @see    ProcessBuilder#environment()
     * @since  1.5
     */
    public static java.util.Map<String,String> getenv() {
        @SuppressWarnings("removal")
        SecurityManager sm = getSecurityManager();
        if (sm != null) {
            sm.checkPermission(new RuntimePermission("getenv.*"));
        }

        return ProcessEnvironment.getenv();
    }

    /**
     * {@code System.Logger} instances log messages that will be
     * routed to the underlying logging framework the {@link System.LoggerFinder
     * LoggerFinder} uses.
     *
     * {@code System.Logger} instances are typically obtained from
     * the {@link java.lang.System System} class, by calling
     * {@link java.lang.System#getLogger(java.lang.String) System.getLogger(loggerName)}
     * or {@link java.lang.System#getLogger(java.lang.String, java.util.ResourceBundle)
     * System.getLogger(loggerName, bundle)}.
     *
     * @see java.lang.System#getLogger(java.lang.String)
     * @see java.lang.System#getLogger(java.lang.String, java.util.ResourceBundle)
     * @see java.lang.System.LoggerFinder
     *
     * @since 9
     */
    public interface Logger {

        /**
         * System {@linkplain Logger loggers} levels.
         *
         * A level has a {@linkplain #getName() name} and {@linkplain
         * #getSeverity() severity}.
         * Level values are {@link #ALL}, {@link #TRACE}, {@link #DEBUG},
         * {@link #INFO}, {@link #WARNING}, {@link #ERROR}, {@link #OFF},
         * by order of increasing severity.
         * <br>
         * {@link #ALL} and {@link #OFF}
         * are simple markers with severities mapped respectively to
         * {@link java.lang.Integer#MIN_VALUE Integer.MIN_VALUE} and
         * {@link java.lang.Integer#MAX_VALUE Integer.MAX_VALUE}.
         * <p>
         * <b>Severity values and Mapping to {@code java.util.logging.Level}.</b>
         * <p>
         * {@linkplain System.Logger.Level System logger levels} are mapped to
         * {@linkplain java.logging/java.util.logging.Level  java.util.logging levels}
         * of corresponding severity.
         * <br>The mapping is as follows:
         * <br><br>
         * <table class="striped">
         * <caption>System.Logger Severity Level Mapping</caption>
         * <thead>
         * <tr><th scope="col">System.Logger Levels</th>
         *     <th scope="col">java.util.logging Levels</th>
         * </thead>
         * <tbody>
         * <tr><th scope="row">{@link Logger.Level#ALL ALL}</th>
         *     <td>{@link java.logging/java.util.logging.Level#ALL ALL}</td>
         * <tr><th scope="row">{@link Logger.Level#TRACE TRACE}</th>
         *     <td>{@link java.logging/java.util.logging.Level#FINER FINER}</td>
         * <tr><th scope="row">{@link Logger.Level#DEBUG DEBUG}</th>
         *     <td>{@link java.logging/java.util.logging.Level#FINE FINE}</td>
         * <tr><th scope="row">{@link Logger.Level#INFO INFO}</th>
         *     <td>{@link java.logging/java.util.logging.Level#INFO INFO}</td>
         * <tr><th scope="row">{@link Logger.Level#WARNING WARNING}</th>
         *     <td>{@link java.logging/java.util.logging.Level#WARNING WARNING}</td>
         * <tr><th scope="row">{@link Logger.Level#ERROR ERROR}</th>
         *     <td>{@link java.logging/java.util.logging.Level#SEVERE SEVERE}</td>
         * <tr><th scope="row">{@link Logger.Level#OFF OFF}</th>
         *     <td>{@link java.logging/java.util.logging.Level#OFF OFF}</td>
         * </tbody>
         * </table>
         *
         * @since 9
         *
         * @see java.lang.System.LoggerFinder
         * @see java.lang.System.Logger
         */
        @SuppressWarnings("doclint:reference") // cross-module links
        public enum Level {

            // for convenience, we're reusing java.util.logging.Level int values
            // the mapping logic in sun.util.logging.PlatformLogger depends
            // on this.
            /**
             * A marker to indicate that all levels are enabled.
             * This level {@linkplain #getSeverity() severity} is
             * {@link Integer#MIN_VALUE}.
             */
            ALL(Integer.MIN_VALUE),  // typically mapped to/from j.u.l.Level.ALL
            /**
             * {@code TRACE} level: usually used to log diagnostic information.
             * This level {@linkplain #getSeverity() severity} is
             * {@code 400}.
             */
            TRACE(400),   // typically mapped to/from j.u.l.Level.FINER
            /**
             * {@code DEBUG} level: usually used to log debug information traces.
             * This level {@linkplain #getSeverity() severity} is
             * {@code 500}.
             */
            DEBUG(500),   // typically mapped to/from j.u.l.Level.FINEST/FINE/CONFIG
            /**
             * {@code INFO} level: usually used to log information messages.
             * This level {@linkplain #getSeverity() severity} is
             * {@code 800}.
             */
            INFO(800),    // typically mapped to/from j.u.l.Level.INFO
            /**
             * {@code WARNING} level: usually used to log warning messages.
             * This level {@linkplain #getSeverity() severity} is
             * {@code 900}.
             */
            WARNING(900), // typically mapped to/from j.u.l.Level.WARNING
            /**
             * {@code ERROR} level: usually used to log error messages.
             * This level {@linkplain #getSeverity() severity} is
             * {@code 1000}.
             */
            ERROR(1000),  // typically mapped to/from j.u.l.Level.SEVERE
            /**
             * A marker to indicate that all levels are disabled.
             * This level {@linkplain #getSeverity() severity} is
             * {@link Integer#MAX_VALUE}.
             */
            OFF(Integer.MAX_VALUE);  // typically mapped to/from j.u.l.Level.OFF

            private final int severity;

            private Level(int severity) {
                this.severity = severity;
            }

            /**
             * Returns the name of this level.
             * @return this level {@linkplain #name()}.
             */
            public final String getName() {
                return name();
            }

            /**
             * Returns the severity of this level.
             * A higher severity means a more severe condition.
             * @return this level severity.
             */
            public final int getSeverity() {
                return severity;
            }
        }

        /**
         * Returns the name of this logger.
         *
         * @return the logger name.
         */
        public String getName();

        /**
         * Checks if a message of the given level would be logged by
         * this logger.
         *
         * @param level the log message level.
         * @return {@code true} if the given log message level is currently
         *         being logged.
         *
         * @throws NullPointerException if {@code level} is {@code null}.
         */
        public boolean isLoggable(Level level);

        /**
         * Logs a message.
         *
         * @implSpec The default implementation for this method calls
         * {@code this.log(level, (ResourceBundle)null, msg, (Object[])null);}
         *
         * @param level the log message level.
         * @param msg the string message (or a key in the message catalog, if
         * this logger is a {@link
         * LoggerFinder#getLocalizedLogger(java.lang.String,
         * java.util.ResourceBundle, java.lang.Module) localized logger});
         * can be {@code null}.
         *
         * @throws NullPointerException if {@code level} is {@code null}.
         */
        public default void log(Level level, String msg) {
            log(level, (ResourceBundle) null, msg, (Object[]) null);
        }

        /**
         * Logs a lazily supplied message.
         *
         * If the logger is currently enabled for the given log message level
         * then a message is logged that is the result produced by the
         * given supplier function.  Otherwise, the supplier is not operated on.
         *
         * @implSpec When logging is enabled for the given level, the default
         * implementation for this method calls
         * {@code this.log(level, (ResourceBundle)null, msgSupplier.get(), (Object[])null);}
         *
         * @param level the log message level.
         * @param msgSupplier a supplier function that produces a message.
         *
         * @throws NullPointerException if {@code level} is {@code null},
         *         or {@code msgSupplier} is {@code null}.
         */
        public default void log(Level level, Supplier<String> msgSupplier) {
            Objects.requireNonNull(msgSupplier);
            if (isLoggable(Objects.requireNonNull(level))) {
                log(level, (ResourceBundle) null, msgSupplier.get(), (Object[]) null);
            }
        }

        /**
         * Logs a message produced from the given object.
         *
         * If the logger is currently enabled for the given log message level then
         * a message is logged that, by default, is the result produced from
         * calling  toString on the given object.
         * Otherwise, the object is not operated on.
         *
         * @implSpec When logging is enabled for the given level, the default
         * implementation for this method calls
         * {@code this.log(level, (ResourceBundle)null, obj.toString(), (Object[])null);}
         *
         * @param level the log message level.
         * @param obj the object to log.
         *
         * @throws NullPointerException if {@code level} is {@code null}, or
         *         {@code obj} is {@code null}.
         */
        public default void log(Level level, Object obj) {
            Objects.requireNonNull(obj);
            if (isLoggable(Objects.requireNonNull(level))) {
                this.log(level, (ResourceBundle) null, obj.toString(), (Object[]) null);
            }
        }

        /**
         * Logs a message associated with a given throwable.
         *
         * @implSpec The default implementation for this method calls
         * {@code this.log(level, (ResourceBundle)null, msg, thrown);}
         *
         * @param level the log message level.
         * @param msg the string message (or a key in the message catalog, if
         * this logger is a {@link
         * LoggerFinder#getLocalizedLogger(java.lang.String,
         * java.util.ResourceBundle, java.lang.Module) localized logger});
         * can be {@code null}.
         * @param thrown a {@code Throwable} associated with the log message;
         *        can be {@code null}.
         *
         * @throws NullPointerException if {@code level} is {@code null}.
         */
        public default void log(Level level, String msg, Throwable thrown) {
            this.log(level, null, msg, thrown);
        }

        /**
         * Logs a lazily supplied message associated with a given throwable.
         *
         * If the logger is currently enabled for the given log message level
         * then a message is logged that is the result produced by the
         * given supplier function.  Otherwise, the supplier is not operated on.
         *
         * @implSpec When logging is enabled for the given level, the default
         * implementation for this method calls
         * {@code this.log(level, (ResourceBundle)null, msgSupplier.get(), thrown);}
         *
         * @param level one of the log message level identifiers.
         * @param msgSupplier a supplier function that produces a message.
         * @param thrown a {@code Throwable} associated with log message;
         *               can be {@code null}.
         *
         * @throws NullPointerException if {@code level} is {@code null}, or
         *                               {@code msgSupplier} is {@code null}.
         */
        public default void log(Level level, Supplier<String> msgSupplier,
                Throwable thrown) {
            Objects.requireNonNull(msgSupplier);
            if (isLoggable(Objects.requireNonNull(level))) {
                this.log(level, null, msgSupplier.get(), thrown);
            }
        }

        /**
         * Logs a message with an optional list of parameters.
         *
         * @implSpec The default implementation for this method calls
         * {@code this.log(level, (ResourceBundle)null, format, params);}
         *
         * @param level one of the log message level identifiers.
         * @param format the string message format in {@link
         * java.text.MessageFormat} format, (or a key in the message
         * catalog, if this logger is a {@link
         * LoggerFinder#getLocalizedLogger(java.lang.String,
         * java.util.ResourceBundle, java.lang.Module) localized logger});
         * can be {@code null}.
         * @param params an optional list of parameters to the message (may be
         * none).
         *
         * @throws NullPointerException if {@code level} is {@code null}.
         */
        public default void log(Level level, String format, Object... params) {
            this.log(level, null, format, params);
        }

        /**
         * Logs a localized message associated with a given throwable.
         *
         * If the given resource bundle is non-{@code null},  the {@code msg}
         * string is localized using the given resource bundle.
         * Otherwise the {@code msg} string is not localized.
         *
         * @param level the log message level.
         * @param bundle a resource bundle to localize {@code msg}; can be
         * {@code null}.
         * @param msg the string message (or a key in the message catalog,
         *            if {@code bundle} is not {@code null}); can be {@code null}.
         * @param thrown a {@code Throwable} associated with the log message;
         *        can be {@code null}.
         *
         * @throws NullPointerException if {@code level} is {@code null}.
         */
        public void log(Level level, ResourceBundle bundle, String msg,
                Throwable thrown);

        /**
         * Logs a message with resource bundle and an optional list of
         * parameters.
         *
         * If the given resource bundle is non-{@code null},  the {@code format}
         * string is localized using the given resource bundle.
         * Otherwise the {@code format} string is not localized.
         *
         * @param level the log message level.
         * @param bundle a resource bundle to localize {@code format}; can be
         * {@code null}.
         * @param format the string message format in {@link
         * java.text.MessageFormat} format, (or a key in the message
         * catalog if {@code bundle} is not {@code null}); can be {@code null}.
         * @param params an optional list of parameters to the message (may be
         * none).
         *
         * @throws NullPointerException if {@code level} is {@code null}.
         */
        public void log(Level level, ResourceBundle bundle, String format,
                Object... params);
    }

    /**
     * The {@code LoggerFinder} service is responsible for creating, managing,
     * and configuring loggers to the underlying framework it uses.
     *
     * A logger finder is a concrete implementation of this class that has a
     * zero-argument constructor and implements the abstract methods defined
     * by this class.
     * The loggers returned from a logger finder are capable of routing log
     * messages to the logging backend this provider supports.
     * A given invocation of the Java Runtime maintains a single
     * system-wide LoggerFinder instance that is loaded as follows:
     * <ul>
     *    <li>First it finds any custom {@code LoggerFinder} provider
     *        using the {@link java.util.ServiceLoader} facility with the
     *        {@linkplain ClassLoader#getSystemClassLoader() system class
     *        loader}.</li>
     *    <li>If no {@code LoggerFinder} provider is found, the system default
     *        {@code LoggerFinder} implementation will be used.</li>
     * </ul>
     * <p>
     * An application can replace the logging backend
     * <i>even when the java.logging module is present</i>, by simply providing
     * and declaring an implementation of the {@link LoggerFinder} service.
     * <p>
     * <b>Default Implementation</b>
     * <p>
     * The system default {@code LoggerFinder} implementation uses
     * {@code java.util.logging} as the backend framework when the
     * {@code java.logging} module is present.
     * It returns a {@linkplain System.Logger logger} instance
     * that will route log messages to a {@link java.logging/java.util.logging.Logger
     * java.util.logging.Logger}. Otherwise, if {@code java.logging} is not
     * present, the default implementation will return a simple logger
     * instance that will route log messages of {@code INFO} level and above to
     * the console ({@code System.err}).
     * <p>
     * <b>Logging Configuration</b>
     * <p>
     * {@linkplain Logger Logger} instances obtained from the
     * {@code LoggerFinder} factory methods are not directly configurable by
     * the application. Configuration is the responsibility of the underlying
     * logging backend, and usually requires using APIs specific to that backend.
     * <p>For the default {@code LoggerFinder} implementation
     * using {@code java.util.logging} as its backend, refer to
     * {@link java.logging/java.util.logging java.util.logging} for logging configuration.
     * For the default {@code LoggerFinder} implementation returning simple loggers
     * when the {@code java.logging} module is absent, the configuration
     * is implementation dependent.
     * <p>
     * Usually an application that uses a logging framework will log messages
     * through a logger facade defined (or supported) by that framework.
     * Applications that wish to use an external framework should log
     * through the facade associated with that framework.
     * <p>
     * A system class that needs to log messages will typically obtain
     * a {@link System.Logger} instance to route messages to the logging
     * framework selected by the application.
     * <p>
     * Libraries and classes that only need loggers to produce log messages
     * should not attempt to configure loggers by themselves, as that
     * would make them dependent from a specific implementation of the
     * {@code LoggerFinder} service.
     * <p>
     * In addition, when a security manager is present, loggers provided to
     * system classes should not be directly configurable through the logging
     * backend without requiring permissions.
     * <br>
     * It is the responsibility of the provider of
     * the concrete {@code LoggerFinder} implementation to ensure that
     * these loggers are not configured by untrusted code without proper
     * permission checks, as configuration performed on such loggers usually
     * affects all applications in the same Java Runtime.
     * <p>
     * <b>Message Levels and Mapping to backend levels</b>
     * <p>
     * A logger finder is responsible for mapping from a {@code
     * System.Logger.Level} to a level supported by the logging backend it uses.
     * <br>The default LoggerFinder using {@code java.util.logging} as the backend
     * maps {@code System.Logger} levels to
     * {@linkplain java.logging/java.util.logging.Level java.util.logging} levels
     * of corresponding severity - as described in {@link Logger.Level
     * Logger.Level}.
     *
     * @see java.lang.System
     * @see java.lang.System.Logger
     *
     * @since 9
     */
    @SuppressWarnings("doclint:reference") // cross-module links
    public abstract static class LoggerFinder {
        /**
         * The {@code RuntimePermission("loggerFinder")} is
         * necessary to subclass and instantiate the {@code LoggerFinder} class,
         * as well as to obtain loggers from an instance of that class.
         */
        static final RuntimePermission LOGGERFINDER_PERMISSION =
                new RuntimePermission("loggerFinder");

        /**
         * Creates a new instance of {@code LoggerFinder}.
         *
         * @implNote It is recommended that a {@code LoggerFinder} service
         *   implementation does not perform any heavy initialization in its
         *   constructor, in order to avoid possible risks of deadlock or class
         *   loading cycles during the instantiation of the service provider.
         *
         * @throws SecurityException if a security manager is present and its
         *         {@code checkPermission} method doesn't allow the
         *         {@code RuntimePermission("loggerFinder")}.
         */
        protected LoggerFinder() {
            this(checkPermission());
        }

        private LoggerFinder(Void unused) {
            // nothing to do.
        }

        private static Void checkPermission() {
            @SuppressWarnings("removal")
            final SecurityManager sm = System.getSecurityManager();
            if (sm != null) {
                sm.checkPermission(LOGGERFINDER_PERMISSION);
            }
            return null;
        }

        /**
         * Returns an instance of {@link Logger Logger}
         * for the given {@code module}.
         *
         * @param name the name of the logger.
         * @param module the module for which the logger is being requested.
         *
         * @return a {@link Logger logger} suitable for use within the given
         *         module.
         * @throws NullPointerException if {@code name} is {@code null} or
         *        {@code module} is {@code null}.
         * @throws SecurityException if a security manager is present and its
         *         {@code checkPermission} method doesn't allow the
         *         {@code RuntimePermission("loggerFinder")}.
         */
        public abstract Logger getLogger(String name, Module module);

        /**
         * Returns a localizable instance of {@link Logger Logger}
         * for the given {@code module}.
         * The returned logger will use the provided resource bundle for
         * message localization.
         *
         * @implSpec By default, this method calls {@link
         * #getLogger(java.lang.String, java.lang.Module)
         * this.getLogger(name, module)} to obtain a logger, then wraps that
         * logger in a {@link Logger} instance where all methods that do not
         * take a {@link ResourceBundle} as parameter are redirected to one
         * which does - passing the given {@code bundle} for
         * localization. So for instance, a call to {@link
         * Logger#log(Logger.Level, String) Logger.log(Level.INFO, msg)}
         * will end up as a call to {@link
         * Logger#log(Logger.Level, ResourceBundle, String, Object...)
         * Logger.log(Level.INFO, bundle, msg, (Object[])null)} on the wrapped
         * logger instance.
         * Note however that by default, string messages returned by {@link
         * java.util.function.Supplier Supplier&lt;String&gt;} will not be
         * localized, as it is assumed that such strings are messages which are
         * already constructed, rather than keys in a resource bundle.
         * <p>
         * An implementation of {@code LoggerFinder} may override this method,
         * for example, when the underlying logging backend provides its own
         * mechanism for localizing log messages, then such a
         * {@code LoggerFinder} would be free to return a logger
         * that makes direct use of the mechanism provided by the backend.
         *
         * @param name    the name of the logger.
         * @param bundle  a resource bundle; can be {@code null}.
         * @param module  the module for which the logger is being requested.
         * @return an instance of {@link Logger Logger}  which will use the
         * provided resource bundle for message localization.
         *
         * @throws NullPointerException if {@code name} is {@code null} or
         *         {@code module} is {@code null}.
         * @throws SecurityException if a security manager is present and its
         *         {@code checkPermission} method doesn't allow the
         *         {@code RuntimePermission("loggerFinder")}.
         */
        public Logger getLocalizedLogger(String name, ResourceBundle bundle,
                                         Module module) {
            return new LocalizedLoggerWrapper<>(getLogger(name, module), bundle);
        }

        /**
         * Returns the {@code LoggerFinder} instance. There is one
         * single system-wide {@code LoggerFinder} instance in
         * the Java Runtime.  See the class specification of how the
         * {@link LoggerFinder LoggerFinder} implementation is located and
         * loaded.
         *
         * @return the {@link LoggerFinder LoggerFinder} instance.
         * @throws SecurityException if a security manager is present and its
         *         {@code checkPermission} method doesn't allow the
         *         {@code RuntimePermission("loggerFinder")}.
         */
        public static LoggerFinder getLoggerFinder() {
            @SuppressWarnings("removal")
            final SecurityManager sm = System.getSecurityManager();
            if (sm != null) {
                sm.checkPermission(LOGGERFINDER_PERMISSION);
            }
            return accessProvider();
        }


        private static volatile LoggerFinder service;
        @SuppressWarnings("removal")
        static LoggerFinder accessProvider() {
            // We do not need to synchronize: LoggerFinderLoader will
            // always return the same instance, so if we don't have it,
            // just fetch it again.
            LoggerFinder finder = service;
            if (finder == null) {
                PrivilegedAction<LoggerFinder> pa =
                        () -> LoggerFinderLoader.getLoggerFinder();
                finder = AccessController.doPrivileged(pa, null,
                        LOGGERFINDER_PERMISSION);
                if (finder instanceof TemporaryLoggerFinder) return finder;
                service = finder;
            }
            return finder;
        }

    }


    /**
     * Returns an instance of {@link Logger Logger} for the caller's
     * use.
     *
     * @implSpec
     * Instances returned by this method route messages to loggers
     * obtained by calling {@link LoggerFinder#getLogger(java.lang.String,
     * java.lang.Module) LoggerFinder.getLogger(name, module)}, where
     * {@code module} is the caller's module.
     * In cases where {@code System.getLogger} is called from a context where
     * there is no caller frame on the stack (e.g when called directly
     * from a JNI attached thread), {@code IllegalCallerException} is thrown.
     * To obtain a logger in such a context, use an auxiliary class that will
     * implicitly be identified as the caller, or use the system {@link
     * LoggerFinder#getLoggerFinder() LoggerFinder} to obtain a logger instead.
     * Note that doing the latter may eagerly initialize the underlying
     * logging system.
     *
     * @apiNote
     * This method may defer calling the {@link
     * LoggerFinder#getLogger(java.lang.String, java.lang.Module)
     * LoggerFinder.getLogger} method to create an actual logger supplied by
     * the logging backend, for instance, to allow loggers to be obtained during
     * the system initialization time.
     *
     * @param name the name of the logger.
     * @return an instance of {@link Logger} that can be used by the calling
     *         class.
     * @throws NullPointerException if {@code name} is {@code null}.
     * @throws IllegalCallerException if there is no Java caller frame on the
     *         stack.
     *
     * @since 9
     */
    @CallerSensitive
    public static Logger getLogger(String name) {
        Objects.requireNonNull(name);
        final Class<?> caller = Reflection.getCallerClass();
        if (caller == null) {
            throw new IllegalCallerException("no caller frame");
        }
        return LazyLoggers.getLogger(name, caller.getModule());
    }

    /**
     * Returns a localizable instance of {@link Logger
     * Logger} for the caller's use.
     * The returned logger will use the provided resource bundle for message
     * localization.
     *
     * @implSpec
     * The returned logger will perform message localization as specified
     * by {@link LoggerFinder#getLocalizedLogger(java.lang.String,
     * java.util.ResourceBundle, java.lang.Module)
     * LoggerFinder.getLocalizedLogger(name, bundle, module)}, where
     * {@code module} is the caller's module.
     * In cases where {@code System.getLogger} is called from a context where
     * there is no caller frame on the stack (e.g when called directly
     * from a JNI attached thread), {@code IllegalCallerException} is thrown.
     * To obtain a logger in such a context, use an auxiliary class that
     * will implicitly be identified as the caller, or use the system {@link
     * LoggerFinder#getLoggerFinder() LoggerFinder} to obtain a logger instead.
     * Note that doing the latter may eagerly initialize the underlying
     * logging system.
     *
     * @apiNote
     * This method is intended to be used after the system is fully initialized.
     * This method may trigger the immediate loading and initialization
     * of the {@link LoggerFinder} service, which may cause issues if the
     * Java Runtime is not ready to initialize the concrete service
     * implementation yet.
     * System classes which may be loaded early in the boot sequence and
     * need to log localized messages should create a logger using
     * {@link #getLogger(java.lang.String)} and then use the log methods that
     * take a resource bundle as parameter.
     *
     * @param name    the name of the logger.
     * @param bundle  a resource bundle.
     * @return an instance of {@link Logger} which will use the provided
     * resource bundle for message localization.
     * @throws NullPointerException if {@code name} is {@code null} or
     *         {@code bundle} is {@code null}.
     * @throws IllegalCallerException if there is no Java caller frame on the
     *         stack.
     *
     * @since 9
     */
    @SuppressWarnings("removal")
    @CallerSensitive
    public static Logger getLogger(String name, ResourceBundle bundle) {
        final ResourceBundle rb = Objects.requireNonNull(bundle);
        Objects.requireNonNull(name);
        final Class<?> caller = Reflection.getCallerClass();
        if (caller == null) {
            throw new IllegalCallerException("no caller frame");
        }
        final SecurityManager sm = System.getSecurityManager();
        // We don't use LazyLoggers if a resource bundle is specified.
        // Bootstrap sensitive classes in the JDK do not use resource bundles
        // when logging. This could be revisited later, if it needs to.
        if (sm != null) {
            final PrivilegedAction<Logger> pa =
                    () -> LoggerFinder.accessProvider()
                            .getLocalizedLogger(name, rb, caller.getModule());
            return AccessController.doPrivileged(pa, null,
                                         LoggerFinder.LOGGERFINDER_PERMISSION);
        }
        return LoggerFinder.accessProvider()
                .getLocalizedLogger(name, rb, caller.getModule());
    }

    /**
     * Initiates the {@linkplain Runtime##shutdown shutdown sequence} of the Java Virtual Machine.
     * Unless the security manager denies exiting, this method initiates the shutdown sequence
     * (if it is not already initiated) and then blocks indefinitely. This method neither returns
     * nor throws an exception; that is, it does not complete either normally or abruptly.
     * <p>
     * The argument serves as a status code. By convention, a nonzero status code
     * indicates abnormal termination.
     * <p>
     * The call {@code System.exit(n)} is effectively equivalent to the call:
     * {@snippet :
     *     Runtime.getRuntime().exit(n)
     * }
     *
     * @implNote
     * The initiation of the shutdown sequence is logged by {@link Runtime#exit(int)}.
     *
     * @param  status exit status.
     * @throws SecurityException
     *         if a security manager exists and its {@code checkExit} method
     *         doesn't allow exit with the specified status.
     * @see    java.lang.Runtime#exit(int)
     */
    public static void exit(int status) {
        Runtime.getRuntime().exit(status);
    }

    /**
     * Runs the garbage collector in the Java Virtual Machine.
     * <p>
     * Calling the {@code gc} method suggests that the Java Virtual Machine
     * expend effort toward recycling unused objects in order to
     * make the memory they currently occupy available for reuse
     * by the Java Virtual Machine.
     * When control returns from the method call, the Java Virtual Machine
     * has made a best effort to reclaim space from all unused objects.
     * There is no guarantee that this effort will recycle any particular
     * number of unused objects, reclaim any particular amount of space, or
     * complete at any particular time, if at all, before the method returns or ever.
     * There is also no guarantee that this effort will determine
     * the change of reachability in any particular number of objects,
     * or that any particular number of {@link java.lang.ref.Reference Reference}
     * objects will be cleared and enqueued.
     *
     * <p>
     * The call {@code System.gc()} is effectively equivalent to the
     * call:
     * <blockquote><pre>
     * Runtime.getRuntime().gc()
     * </pre></blockquote>
     *
     * @see     java.lang.Runtime#gc()
     */
    public static void gc() {
        Runtime.getRuntime().gc();
    }

    /**
     * Runs the finalization methods of any objects pending finalization.
     *
     * Calling this method suggests that the Java Virtual Machine expend
     * effort toward running the {@code finalize} methods of objects
     * that have been found to be discarded but whose {@code finalize}
     * methods have not yet been run. When control returns from the
     * method call, the Java Virtual Machine has made a best effort to
     * complete all outstanding finalizations.
     * <p>
     * The call {@code System.runFinalization()} is effectively
     * equivalent to the call:
     * <blockquote><pre>
     * Runtime.getRuntime().runFinalization()
     * </pre></blockquote>
     *
     * @deprecated Finalization has been deprecated for removal.  See
     * {@link java.lang.Object#finalize} for background information and details
     * about migration options.
     * <p>
     * When running in a JVM in which finalization has been disabled or removed,
     * no objects will be pending finalization, so this method does nothing.
     *
     * @see     java.lang.Runtime#runFinalization()
     * @jls 12.6 Finalization of Class Instances
     */
    @Deprecated(since="18", forRemoval=true)
    @SuppressWarnings("removal")
    public static void runFinalization() {
        Runtime.getRuntime().runFinalization();
    }

    /**
     * Loads the native library specified by the filename argument.  The filename
     * argument must be an absolute path name.
     *
     * If the filename argument, when stripped of any platform-specific library
     * prefix, path, and file extension, indicates a library whose name is,
     * for example, L, and a native library called L is statically linked
     * with the VM, then the JNI_OnLoad_L function exported by the library
     * is invoked rather than attempting to load a dynamic library.
     * A filename matching the argument does not have to exist in the
     * file system.
     * See the <a href="{@docRoot}/../specs/jni/index.html"> JNI Specification</a>
     * for more details.
     *
     * Otherwise, the filename argument is mapped to a native library image in
     * an implementation-dependent manner.
     *
     * <p>
     * The call {@code System.load(name)} is effectively equivalent
     * to the call:
     * <blockquote><pre>
     * Runtime.getRuntime().load(name)
     * </pre></blockquote>
     *
     * @param      filename   the file to load.
     * @throws     SecurityException  if a security manager exists and its
     *             {@code checkLink} method doesn't allow
     *             loading of the specified dynamic library
     * @throws     UnsatisfiedLinkError  if either the filename is not an
     *             absolute path name, the native library is not statically
     *             linked with the VM, or the library cannot be mapped to
     *             a native library image by the host system.
     * @throws     NullPointerException if {@code filename} is {@code null}
     *
     * @spec jni/index.html Java Native Interface Specification
     * @see        java.lang.Runtime#load(java.lang.String)
     * @see        java.lang.SecurityManager#checkLink(java.lang.String)
     */
    @CallerSensitive
    public static void load(String filename) {
        Runtime.getRuntime().load0(Reflection.getCallerClass(), filename);
    }

    /**
     * Loads the native library specified by the {@code libname}
     * argument.  The {@code libname} argument must not contain any platform
     * specific prefix, file extension or path. If a native library
     * called {@code libname} is statically linked with the VM, then the
     * JNI_OnLoad_{@code libname} function exported by the library is invoked.
     * See the <a href="{@docRoot}/../specs/jni/index.html"> JNI Specification</a>
     * for more details.
     *
     * Otherwise, the libname argument is loaded from a system library
     * location and mapped to a native library image in an
     * implementation-dependent manner.
     * <p>
     * The call {@code System.loadLibrary(name)} is effectively
     * equivalent to the call
     * <blockquote><pre>
     * Runtime.getRuntime().loadLibrary(name)
     * </pre></blockquote>
     *
     * @param      libname   the name of the library.
     * @throws     SecurityException  if a security manager exists and its
     *             {@code checkLink} method doesn't allow
     *             loading of the specified dynamic library
     * @throws     UnsatisfiedLinkError if either the libname argument
     *             contains a file path, the native library is not statically
     *             linked with the VM,  or the library cannot be mapped to a
     *             native library image by the host system.
     * @throws     NullPointerException if {@code libname} is {@code null}
     *
     * @spec jni/index.html Java Native Interface Specification
     * @see        java.lang.Runtime#loadLibrary(java.lang.String)
     * @see        java.lang.SecurityManager#checkLink(java.lang.String)
     */
    @CallerSensitive
    public static void loadLibrary(String libname) {
        Runtime.getRuntime().loadLibrary0(Reflection.getCallerClass(), libname);
    }

    /**
     * Maps a library name into a platform-specific string representing
     * a native library.
     *
     * @param      libname the name of the library.
     * @return     a platform-dependent native library name.
     * @throws     NullPointerException if {@code libname} is {@code null}
     * @see        java.lang.System#loadLibrary(java.lang.String)
     * @see        java.lang.ClassLoader#findLibrary(java.lang.String)
     * @since      1.2
     */
    public static native String mapLibraryName(String libname);

    /**
     * Create PrintStream for stdout/err based on encoding.
     */
    private static PrintStream newPrintStream(OutputStream out, String enc) {
        if (enc != null) {
            return new PrintStream(new BufferedOutputStream(out, 128), true,
                                   Charset.forName(enc, UTF_8.INSTANCE));
        }
        return new PrintStream(new BufferedOutputStream(out, 128), true);
    }

    /**
     * Logs an exception/error at initialization time to stdout or stderr.
     *
     * @param printToStderr to print to stderr rather than stdout
     * @param printStackTrace to print the stack trace
     * @param msg the message to print before the exception, can be {@code null}
     * @param e the exception or error
     */
    private static void logInitException(boolean printToStderr,
                                         boolean printStackTrace,
                                         String msg,
                                         Throwable e) {
        if (VM.initLevel() < 1) {
            throw new InternalError("system classes not initialized");
        }
        PrintStream log = (printToStderr) ? err : out;
        if (msg != null) {
            log.println(msg);
        }
        if (printStackTrace) {
            e.printStackTrace(log);
        } else {
            log.println(e);
            for (Throwable suppressed : e.getSuppressed()) {
                log.println("Suppressed: " + suppressed);
            }
            Throwable cause = e.getCause();
            if (cause != null) {
                log.println("Caused by: " + cause);
            }
        }
    }

    /**
     * Create the Properties object from a map - masking out system properties
     * that are not intended for public access.
     */
    private static Properties createProperties(Map<String, String> initialProps) {
        Properties properties = new Properties(initialProps.size());
        for (var entry : initialProps.entrySet()) {
            String prop = entry.getKey();
            switch (prop) {
                // Do not add private system properties to the Properties
                case "sun.nio.MaxDirectMemorySize":
                case "sun.nio.PageAlignDirectMemory":
                    // used by java.lang.Integer.IntegerCache
                case "java.lang.Integer.IntegerCache.high":
                    // used by sun.launcher.LauncherHelper
                case "sun.java.launcher.diag":
                    // used by jdk.internal.loader.ClassLoaders
                case "jdk.boot.class.path.append":
                    break;
                default:
                    properties.put(prop, entry.getValue());
            }
        }
        return properties;
    }

    /**
     * Initialize the system class.  Called after thread initialization.
     */
    private static void initPhase1() {

        // register the shared secrets - do this first, since SystemProps.initProperties
        // might initialize CharsetDecoders that rely on it
        setJavaLangAccess();

        // VM might invoke JNU_NewStringPlatform() to set those encoding
        // sensitive properties (user.home, user.name, boot.class.path, etc.)
        // during "props" initialization.
        // The charset is initialized in System.c and does not depend on the Properties.
        Map<String, String> tempProps = SystemProps.initProperties();
        VersionProps.init(tempProps);

        // There are certain system configurations that may be controlled by
        // VM options such as the maximum amount of direct memory and
        // Integer cache size used to support the object identity semantics
        // of autoboxing.  Typically, the library will obtain these values
        // from the properties set by the VM.  If the properties are for
        // internal implementation use only, these properties should be
        // masked from the system properties.
        //
        // Save a private copy of the system properties object that
        // can only be accessed by the internal implementation.
        VM.saveProperties(tempProps);
        props = createProperties(tempProps);

        // Check if sun.jnu.encoding is supported. If not, replace it with UTF-8.
        var jnuEncoding = props.getProperty("sun.jnu.encoding");
        if (jnuEncoding == null || !Charset.isSupported(jnuEncoding)) {
            notSupportedJnuEncoding = jnuEncoding == null ? "null" : jnuEncoding;
            props.setProperty("sun.jnu.encoding", "UTF-8");
        }

        StaticProperty.javaHome();          // Load StaticProperty to cache the property values

        lineSeparator = props.getProperty("line.separator");

        FileInputStream fdIn = new In(FileDescriptor.in);
        FileOutputStream fdOut = new Out(FileDescriptor.out);
        FileOutputStream fdErr = new Out(FileDescriptor.err);
        initialIn = new BufferedInputStream(fdIn);
        setIn0(initialIn);
        // stdout/err.encoding are set when the VM is associated with the terminal,
        // thus they are equivalent to Console.charset(), otherwise the encodings
        // of those properties default to native.encoding
        setOut0(newPrintStream(fdOut, props.getProperty("stdout.encoding")));
        initialErr = newPrintStream(fdErr, props.getProperty("stderr.encoding"));
        setErr0(initialErr);

        // Setup Java signal handlers for HUP, TERM, and INT (where available).
        Terminator.setup();

        // Initialize any miscellaneous operating system settings that need to be
        // set for the class libraries. Currently this is no-op everywhere except
        // for Windows where the process-wide error mode is set before the java.io
        // classes are used.
        VM.initializeOSEnvironment();

        // start Finalizer and Reference Handler threads
        SharedSecrets.getJavaLangRefAccess().startThreads();

        // system properties, java.lang and other core classes are now initialized
        VM.initLevel(1);
    }

    /**
     * System.in.
     */
    private static class In extends FileInputStream {
        In(FileDescriptor fd) {
            super(fd);
        }

        @Override
        public int read() throws IOException {
            boolean attempted = Blocker.begin();
            try {
                return super.read();
            } finally {
                Blocker.end(attempted);
            }
        }

        @Override
        public int read(byte[] b) throws IOException {
            boolean attempted = Blocker.begin();
            try {
                return super.read(b);
            } finally {
                Blocker.end(attempted);
            }
        }

        @Override
        public int read(byte[] b, int off, int len) throws IOException {
            boolean attempted = Blocker.begin();
            try {
                return super.read(b, off, len);
            } finally {
                Blocker.end(attempted);
            }
        }
    }

    /**
     * System.out/System.err wrap this output stream.
     */
    private static class Out extends FileOutputStream {
        Out(FileDescriptor fd) {
            super(fd);
        }

        public void write(int b) throws IOException {
            boolean attempted = Blocker.begin();
            try {
                super.write(b);
            } finally {
                Blocker.end(attempted);
            }
        }

        @Override
        public void write(byte[] b) throws IOException {
            boolean attempted = Blocker.begin();
            try {
                super.write(b);
            } finally {
                Blocker.end(attempted);
            }
        }

        @Override
        public void write(byte[] b, int off, int len) throws IOException {
            boolean attempted = Blocker.begin();
            try {
                super.write(b, off, len);
            } finally {
                Blocker.end(attempted);
            }
        }
    }

    // @see #initPhase2()
    static ModuleLayer bootLayer;

    /*
     * Invoked by VM.  Phase 2 module system initialization.
     * Only classes in java.base can be loaded in this phase.
     *
     * @param printToStderr print exceptions to stderr rather than stdout
     * @param printStackTrace print stack trace when exception occurs
     *
     * @return JNI_OK for success, JNI_ERR for failure
     */
    private static int initPhase2(boolean printToStderr, boolean printStackTrace) {

        try {
            bootLayer = ModuleBootstrap.boot();
        } catch (Exception | Error e) {
            logInitException(printToStderr, printStackTrace,
                             "Error occurred during initialization of boot layer", e);
            return -1; // JNI_ERR
        }

        // module system initialized
        VM.initLevel(2);

        return 0; // JNI_OK
    }

    /*
     * Invoked by VM.  Phase 3 is the final system initialization:
     * 1. eagerly initialize bootstrap method factories that might interact
     *    negatively with custom security managers and custom class loaders
     * 2. set security manager
     * 3. set system class loader
     * 4. set TCCL
     *
     * This method must be called after the module system initialization.
     * The security manager and system class loader may be a custom class from
     * the application classpath or modulepath.
     */
    @SuppressWarnings("removal")
    private static void initPhase3() {

        // Initialize the StringConcatFactory eagerly to avoid potential
        // bootstrap circularity issues that could be caused by a custom
        // SecurityManager
        Unsafe.getUnsafe().ensureClassInitialized(StringConcatFactory.class);

        // Emit a warning if java.io.tmpdir is set via the command line
        // to a directory that doesn't exist
        if (SystemProps.isBadIoTmpdir()) {
            System.err.println("WARNING: java.io.tmpdir directory does not exist");
        }

        String smProp = System.getProperty("java.security.manager");
        boolean needWarning = false;
        if (smProp != null) {
            switch (smProp) {
                case "disallow":
                    allowSecurityManager = NEVER;
                    break;
                case "allow":
                    allowSecurityManager = MAYBE;
                    break;
                case "":
                case "default":
                    implSetSecurityManager(new SecurityManager());
                    allowSecurityManager = MAYBE;
                    needWarning = true;
                    break;
                default:
                    try {
                        ClassLoader cl = ClassLoader.getBuiltinAppClassLoader();
                        Class<?> c = Class.forName(smProp, false, cl);
                        Constructor<?> ctor = c.getConstructor();
                        // Must be a public subclass of SecurityManager with
                        // a public no-arg constructor
                        if (!SecurityManager.class.isAssignableFrom(c) ||
                            !Modifier.isPublic(c.getModifiers()) ||
                            !Modifier.isPublic(ctor.getModifiers())) {
                            throw new Error("Could not create SecurityManager: "
                                             + ctor.toString());
                        }
                        // custom security manager may be in non-exported package
                        ctor.setAccessible(true);
                        SecurityManager sm = (SecurityManager) ctor.newInstance();
                        implSetSecurityManager(sm);
                        needWarning = true;
                    } catch (Exception e) {
                        throw new InternalError("Could not create SecurityManager", e);
                    }
                    allowSecurityManager = MAYBE;
            }
        } else {
            allowSecurityManager = NEVER;
        }

        if (needWarning) {
            System.err.println("""
                    WARNING: A command line option has enabled the Security Manager
                    WARNING: The Security Manager is deprecated and will be removed in a future release""");
        }

        // Emit a warning if `sun.jnu.encoding` is not supported.
        if (notSupportedJnuEncoding != null) {
            System.err.println(
                    "WARNING: The encoding of the underlying platform's" +
                    " file system is not supported: " +
                    notSupportedJnuEncoding);
        }

        // initializing the system class loader
        VM.initLevel(3);

        // system class loader initialized
        ClassLoader scl = ClassLoader.initSystemClassLoader();

        // set TCCL
        Thread.currentThread().setContextClassLoader(scl);

        // system is fully initialized
        VM.initLevel(4);
    }

    private static void setJavaLangAccess() {
        // Allow privileged classes outside of java.lang
        SharedSecrets.setJavaLangAccess(new JavaLangAccess() {
            public List<Method> getDeclaredPublicMethods(Class<?> klass, String name, Class<?>... parameterTypes) {
                return klass.getDeclaredPublicMethods(name, parameterTypes);
            }
            public Method findMethod(Class<?> klass, boolean publicOnly, String name, Class<?>... parameterTypes) {
                return klass.findMethod(publicOnly, name, parameterTypes);
            }
            public jdk.internal.reflect.ConstantPool getConstantPool(Class<?> klass) {
                return klass.getConstantPool();
            }
            public boolean casAnnotationType(Class<?> klass, AnnotationType oldType, AnnotationType newType) {
                return klass.casAnnotationType(oldType, newType);
            }
            public AnnotationType getAnnotationType(Class<?> klass) {
                return klass.getAnnotationType();
            }
            public Map<Class<? extends Annotation>, Annotation> getDeclaredAnnotationMap(Class<?> klass) {
                return klass.getDeclaredAnnotationMap();
            }
            public byte[] getRawClassAnnotations(Class<?> klass) {
                return klass.getRawAnnotations();
            }
            public byte[] getRawClassTypeAnnotations(Class<?> klass) {
                return klass.getRawTypeAnnotations();
            }
            public byte[] getRawExecutableTypeAnnotations(Executable executable) {
                return Class.getExecutableTypeAnnotationBytes(executable);
            }
            public <E extends Enum<E>>
            E[] getEnumConstantsShared(Class<E> klass) {
                return klass.getEnumConstantsShared();
            }
            public void blockedOn(Interruptible b) {
                Thread.currentThread().blockedOn(b);
            }
            public void registerShutdownHook(int slot, boolean registerShutdownInProgress, Runnable hook) {
                Shutdown.add(slot, registerShutdownInProgress, hook);
            }
            public Thread newThreadWithAcc(Runnable target, @SuppressWarnings("removal") AccessControlContext acc) {
                return new Thread(target, acc);
            }
            @SuppressWarnings("removal")
            public void invokeFinalize(Object o) throws Throwable {
                o.finalize();
            }
            public ConcurrentHashMap<?, ?> createOrGetClassLoaderValueMap(ClassLoader cl) {
                return cl.createOrGetClassLoaderValueMap();
            }
            public Class<?> defineClass(ClassLoader loader, String name, byte[] b, ProtectionDomain pd, String source) {
                return ClassLoader.defineClass1(loader, name, b, 0, b.length, pd, source);
            }
            public Class<?> defineClass(ClassLoader loader, Class<?> lookup, String name, byte[] b, ProtectionDomain pd,
                                        boolean initialize, int flags, Object classData) {
                return ClassLoader.defineClass0(loader, lookup, name, b, 0, b.length, pd, initialize, flags, classData);
            }
            public Class<?> findBootstrapClassOrNull(String name) {
                return ClassLoader.findBootstrapClassOrNull(name);
            }
            public Package definePackage(ClassLoader cl, String name, Module module) {
                return cl.definePackage(name, module);
            }
            @SuppressWarnings("removal")
            public void addNonExportedPackages(ModuleLayer layer) {
                SecurityManager.addNonExportedPackages(layer);
            }
            @SuppressWarnings("removal")
            public void invalidatePackageAccessCache() {
                SecurityManager.invalidatePackageAccessCache();
            }
            public Module defineModule(ClassLoader loader,
                                       ModuleDescriptor descriptor,
                                       URI uri) {
                return new Module(null, loader, descriptor, uri);
            }
            public Module defineUnnamedModule(ClassLoader loader) {
                return new Module(loader);
            }
            public void addReads(Module m1, Module m2) {
                m1.implAddReads(m2);
            }
            public void addReadsAllUnnamed(Module m) {
                m.implAddReadsAllUnnamed();
            }
            public void addExports(Module m, String pn) {
                m.implAddExports(pn);
            }
            public void addExports(Module m, String pn, Module other) {
                m.implAddExports(pn, other);
            }
            public void addExportsToAllUnnamed(Module m, String pn) {
                m.implAddExportsToAllUnnamed(pn);
            }
            public void addOpens(Module m, String pn, Module other) {
                m.implAddOpens(pn, other);
            }
            public void addOpensToAllUnnamed(Module m, String pn) {
                m.implAddOpensToAllUnnamed(pn);
            }
            public void addOpensToAllUnnamed(Module m, Set<String> concealedPackages, Set<String> exportedPackages) {
                m.implAddOpensToAllUnnamed(concealedPackages, exportedPackages);
            }
            public void addUses(Module m, Class<?> service) {
                m.implAddUses(service);
            }
            public boolean isReflectivelyExported(Module m, String pn, Module other) {
                return m.isReflectivelyExported(pn, other);
            }
            public boolean isReflectivelyOpened(Module m, String pn, Module other) {
                return m.isReflectivelyOpened(pn, other);
            }
            public Module addEnableNativeAccess(Module m) {
                return m.implAddEnableNativeAccess();
            }
            public boolean addEnableNativeAccess(ModuleLayer layer, String name) {
                return layer.addEnableNativeAccess(name);
            }
            public void addEnableNativeAccessToAllUnnamed() {
                Module.implAddEnableNativeAccessToAllUnnamed();
            }
            public void ensureNativeAccess(Module m, Class<?> owner, String methodName, Class<?> currentClass) {
                m.ensureNativeAccess(owner, methodName, currentClass);
            }
            public ServicesCatalog getServicesCatalog(ModuleLayer layer) {
                return layer.getServicesCatalog();
            }
            public void bindToLoader(ModuleLayer layer, ClassLoader loader) {
                layer.bindToLoader(loader);
            }
            public Stream<ModuleLayer> layers(ModuleLayer layer) {
                return layer.layers();
            }
            public Stream<ModuleLayer> layers(ClassLoader loader) {
                return ModuleLayer.layers(loader);
            }

            public int countPositives(byte[] bytes, int offset, int length) {
                return StringCoding.countPositives(bytes, offset, length);
            }
            public String newStringNoRepl(byte[] bytes, Charset cs) throws CharacterCodingException  {
                return String.newStringNoRepl(bytes, cs);
            }
            public char getUTF16Char(byte[] bytes, int index) {
                return StringUTF16.getChar(bytes, index);
            }
            public void putCharUTF16(byte[] bytes, int index, int ch) {
                StringUTF16.putChar(bytes, index, ch);
            }
            public byte[] getBytesNoRepl(String s, Charset cs) throws CharacterCodingException {
                return String.getBytesNoRepl(s, cs);
            }

            public String newStringUTF8NoRepl(byte[] bytes, int off, int len) {
                return String.newStringUTF8NoRepl(bytes, off, len, true);
            }

            public byte[] getBytesUTF8NoRepl(String s) {
                return String.getBytesUTF8NoRepl(s);
            }

            public void inflateBytesToChars(byte[] src, int srcOff, char[] dst, int dstOff, int len) {
                StringLatin1.inflate(src, srcOff, dst, dstOff, len);
            }

            public int decodeASCII(byte[] src, int srcOff, char[] dst, int dstOff, int len) {
                return String.decodeASCII(src, srcOff, dst, dstOff, len);
            }

            public int encodeASCII(char[] src, int srcOff, byte[] dst, int dstOff, int len) {
                return StringCoding.implEncodeAsciiArray(src, srcOff, dst, dstOff, len);
            }

            public InputStream initialSystemIn() {
                return initialIn;
            }

            public PrintStream initialSystemErr() {
                return initialErr;
            }

            public void setCause(Throwable t, Throwable cause) {
                t.setCause(cause);
            }

            public ProtectionDomain protectionDomain(Class<?> c) {
                return c.protectionDomain();
            }

            public MethodHandle stringConcatHelper(String name, MethodType methodType) {
                return StringConcatHelper.lookupStatic(name, methodType);
            }

            public long stringConcatHelperPrepend(long indexCoder, byte[] buf, String value) {
                return StringConcatHelper.prepend(indexCoder, buf, value);
            }

<<<<<<< HEAD
            public boolean stringConcatHelpeIsLatin1(long lengthCoder) {
                return StringConcatHelper.isLatin1(lengthCoder);
            }

=======
>>>>>>> 7b3a96d5
            public long stringConcatInitialCoder() {
                return StringConcatHelper.initialCoder();
            }

            public long stringConcatMix(long lengthCoder, String constant) {
                return StringConcatHelper.mix(lengthCoder, constant);
            }

            public long stringConcatMix(long lengthCoder, char value) {
                return StringConcatHelper.mix(lengthCoder, value);
<<<<<<< HEAD
            }

            @PreviewFeature(feature=PreviewFeature.Feature.STRING_TEMPLATES)
            public long stringConcatCoder(char value) {
                return StringConcatHelper.coder(value);
=======
>>>>>>> 7b3a96d5
            }

            public int stringSize(long i) {
                return Long.stringSize(i);
            }

            public int getCharsLatin1(long i, int index, byte[] buf) {
                return StringLatin1.getChars(i, index, buf);
            }

            public int getCharsUTF16(long i, int index, byte[] buf) {
                return StringUTF16.getChars(i, index, buf);
            }

            public int stringSize(long i) {
                return Long.stringSize(i);
            }

            public int getCharsLatin1(long i, int index, byte[] buf) {
                return StringLatin1.getChars(i, index, buf);
            }

            public int getCharsUTF16(long i, int index, byte[] buf) {
                return StringUTF16.getChars(i, index, buf);
            }

            public String join(String prefix, String suffix, String delimiter, String[] elements, int size) {
                return String.join(prefix, suffix, delimiter, elements, size);
            }

            public Object classData(Class<?> c) {
                return c.getClassData();
            }

            @Override
            public long findNative(ClassLoader loader, String entry) {
                return ClassLoader.findNative(loader, entry);
            }

            @Override
            public void exit(int statusCode) {
                Shutdown.exit(statusCode);
            }

            public Thread[] getAllThreads() {
                return Thread.getAllThreads();
            }

            public ThreadContainer threadContainer(Thread thread) {
                return thread.threadContainer();
            }

            public void start(Thread thread, ThreadContainer container) {
                thread.start(container);
            }

            public StackableScope headStackableScope(Thread thread) {
                return thread.headStackableScopes();
            }

            public void setHeadStackableScope(StackableScope scope) {
                Thread.setHeadStackableScope(scope);
            }

            public Thread currentCarrierThread() {
                return Thread.currentCarrierThread();
            }

            public <V> V executeOnCarrierThread(Callable<V> task) throws Exception {
                if (Thread.currentThread() instanceof VirtualThread vthread) {
                    return vthread.executeOnCarrierThread(task);
                } else {
                    return task.call();
                }
            }

            public <T> T getCarrierThreadLocal(CarrierThreadLocal<T> local) {
                return ((ThreadLocal<T>)local).getCarrierThreadLocal();
            }

            public <T> void setCarrierThreadLocal(CarrierThreadLocal<T> local, T value) {
                ((ThreadLocal<T>)local).setCarrierThreadLocal(value);
            }

            public void removeCarrierThreadLocal(CarrierThreadLocal<?> local) {
                ((ThreadLocal<?>)local).removeCarrierThreadLocal();
            }

            public boolean isCarrierThreadLocalPresent(CarrierThreadLocal<?> local) {
                return ((ThreadLocal<?>)local).isCarrierThreadLocalPresent();
            }

            public Object[] scopedValueCache() {
                return Thread.scopedValueCache();
            }

            public void setScopedValueCache(Object[] cache) {
                Thread.setScopedValueCache(cache);
            }

            public Object scopedValueBindings() {
                return Thread.scopedValueBindings();
            }

            public Continuation getContinuation(Thread thread) {
                return thread.getContinuation();
            }

            public void setContinuation(Thread thread, Continuation continuation) {
                thread.setContinuation(continuation);
            }

            public ContinuationScope virtualThreadContinuationScope() {
                return VirtualThread.continuationScope();
            }

            public void parkVirtualThread() {
                Thread thread = Thread.currentThread();
                if (thread instanceof BaseVirtualThread vthread) {
                    vthread.park();
                } else {
                    throw new WrongThreadException();
                }
            }

            public void parkVirtualThread(long nanos) {
                Thread thread = Thread.currentThread();
                if (thread instanceof BaseVirtualThread vthread) {
                    vthread.parkNanos(nanos);
                } else {
                    throw new WrongThreadException();
                }
            }

            public void unparkVirtualThread(Thread thread) {
                if (thread instanceof BaseVirtualThread vthread) {
                    vthread.unpark();
                } else {
                    throw new WrongThreadException();
                }
            }

            public StackWalker newStackWalkerInstance(Set<StackWalker.Option> options,
                                                      ContinuationScope contScope,
                                                      Continuation continuation) {
                return StackWalker.newInstance(options, null, contScope, continuation);
            }

            public String getLoaderNameID(ClassLoader loader) {
                return loader != null ? loader.nameAndId() : "null";
            }

            @Override
            public void copyToSegmentRaw(String string, MemorySegment segment, long offset) {
                string.copyToSegmentRaw(segment, offset);
            }

            @Override
            public boolean bytesCompatible(String string, Charset charset) {
                return string.bytesCompatible(charset);
            }

            @Override
            public boolean allowSecurityManager() {
                return System.allowSecurityManager();
            }
        });
    }
}<|MERGE_RESOLUTION|>--- conflicted
+++ resolved
@@ -81,6 +81,7 @@
 import jdk.internal.reflect.Reflection;
 import jdk.internal.access.JavaLangAccess;
 import jdk.internal.access.SharedSecrets;
+import jdk.internal.javac.PreviewFeature;
 import jdk.internal.logger.LoggerFinderLoader;
 import jdk.internal.logger.LazyLoggers;
 import jdk.internal.logger.LocalizedLoggerWrapper;
@@ -2615,13 +2616,10 @@
                 return StringConcatHelper.prepend(indexCoder, buf, value);
             }
 
-<<<<<<< HEAD
             public boolean stringConcatHelpeIsLatin1(long lengthCoder) {
                 return StringConcatHelper.isLatin1(lengthCoder);
             }
 
-=======
->>>>>>> 7b3a96d5
             public long stringConcatInitialCoder() {
                 return StringConcatHelper.initialCoder();
             }
@@ -2632,26 +2630,23 @@
 
             public long stringConcatMix(long lengthCoder, char value) {
                 return StringConcatHelper.mix(lengthCoder, value);
-<<<<<<< HEAD
             }
 
             @PreviewFeature(feature=PreviewFeature.Feature.STRING_TEMPLATES)
             public long stringConcatCoder(char value) {
                 return StringConcatHelper.coder(value);
-=======
->>>>>>> 7b3a96d5
-            }
-
-            public int stringSize(long i) {
-                return Long.stringSize(i);
-            }
-
-            public int getCharsLatin1(long i, int index, byte[] buf) {
-                return StringLatin1.getChars(i, index, buf);
-            }
-
-            public int getCharsUTF16(long i, int index, byte[] buf) {
-                return StringUTF16.getChars(i, index, buf);
+            }
+
+            @PreviewFeature(feature=PreviewFeature.Feature.STRING_TEMPLATES)
+            public long stringBuilderConcatMix(long lengthCoder,
+                                               StringBuilder sb) {
+                return sb.mix(lengthCoder);
+            }
+
+            @PreviewFeature(feature=PreviewFeature.Feature.STRING_TEMPLATES)
+            public long stringBuilderConcatPrepend(long lengthCoder, byte[] buf,
+                                                   StringBuilder sb) {
+                return sb.prepend(lengthCoder, buf);
             }
 
             public int stringSize(long i) {
