/*
 * Copyright (c) 1996, 2024, Oracle and/or its affiliates. All rights reserved.
 * DO NOT ALTER OR REMOVE COPYRIGHT NOTICES OR THIS FILE HEADER.
 *
 * This code is free software; you can redistribute it and/or modify it
 * under the terms of the GNU General Public License version 2 only, as
 * published by the Free Software Foundation.  Oracle designates this
 * particular file as subject to the "Classpath" exception as provided
 * by Oracle in the LICENSE file that accompanied this code.
 *
 * This code is distributed in the hope that it will be useful, but WITHOUT
 * ANY WARRANTY; without even the implied warranty of MERCHANTABILITY or
 * FITNESS FOR A PARTICULAR PURPOSE.  See the GNU General Public License
 * version 2 for more details (a copy is included in the LICENSE file that
 * accompanied this code).
 *
 * You should have received a copy of the GNU General Public License version
 * 2 along with this work; if not, write to the Free Software Foundation,
 * Inc., 51 Franklin St, Fifth Floor, Boston, MA 02110-1301 USA.
 *
 * Please contact Oracle, 500 Oracle Parkway, Redwood Shores, CA 94065 USA
 * or visit www.oracle.com if you need additional information or have any
 * questions.
 */

package java.io;

import java.util.Objects;
import java.util.Formatter;
import java.util.Locale;
import java.nio.charset.Charset;
import java.nio.charset.IllegalCharsetNameException;
import java.nio.charset.UnsupportedCharsetException;
<<<<<<< HEAD
import jdk.internal.access.JavaIOPrintWriterAccess;
import jdk.internal.access.SharedSecrets;
import jdk.internal.javac.PreviewFeature;
import jdk.internal.misc.InternalLock;
=======
>>>>>>> 8efc5585

/**
 * Prints formatted representations of objects to a text-output stream.  This
 * class implements all of the {@code print} methods found in {@link
 * PrintStream}.  It does not contain methods for writing raw bytes, for which
 * a program should use unencoded byte streams.
 *
 * <p> Unlike the {@link PrintStream} class, if automatic flushing is enabled
 * it will be done only when one of the {@code println}, {@code printf}, or
 * {@code format} methods is invoked, rather than whenever a newline character
 * happens to be output.  These methods use the platform's own notion of line
 * separator rather than the newline character.
 *
 * <p> Methods in this class never throw I/O exceptions, although some of its
 * constructors may.  The client may inquire as to whether any errors have
 * occurred by invoking {@link #checkError checkError()}.
 *
 * <p> This class always replaces malformed and unmappable character sequences with
 * the charset's default replacement string.
 * The {@linkplain java.nio.charset.CharsetEncoder} class should be used when more
 * control over the encoding process is required.
 *
 * @author      Frank Yellin
 * @author      Mark Reinhold
 * @since       1.1
 */

public class PrintWriter extends Writer {

    /**
     * The underlying character-output stream of this
     * {@code PrintWriter}.
     *
     * @since 1.2
     */
    protected Writer out;

    private final boolean autoFlush;
    private boolean trouble = false;
    private Formatter formatter;
    private PrintStream psOut = null;

    /**
     * Returns a charset object for the given charset name.
     * @throws NullPointerException          is csn is null
     * @throws UnsupportedEncodingException  if the charset is not supported
     */
    private static Charset toCharset(String csn)
        throws UnsupportedEncodingException
    {
        Objects.requireNonNull(csn, "charsetName");
        try {
            return Charset.forName(csn);
        } catch (IllegalCharsetNameException|UnsupportedCharsetException unused) {
            // UnsupportedEncodingException should be thrown
            throw new UnsupportedEncodingException(csn);
        }
    }

    /**
     * Creates a new PrintWriter, without automatic line flushing.
     *
     * @param  out        A character-output stream
     */
    public PrintWriter(Writer out) {
        this(out, false);
    }

    /**
     * Creates a new PrintWriter.
     *
     * @param  out        A character-output stream
     * @param  autoFlush  A boolean; if true, the {@code println},
     *                    {@code printf}, or {@code format} methods will
     *                    flush the output buffer
     */
    public PrintWriter(Writer out, boolean autoFlush) {
        super(out);
        this.out = out;
        this.autoFlush = autoFlush;
    }

    /**
     * Creates a new PrintWriter, without automatic line flushing, from an
     * existing OutputStream.  This convenience constructor creates the
     * necessary intermediate OutputStreamWriter, which will convert characters
     * into bytes using the default charset, or where {@code out} is a
     * {@code PrintStream}, the charset used by the print stream.
     *
     * @param  out        An output stream
     *
     * @see OutputStreamWriter#OutputStreamWriter(OutputStream)
     * @see Charset#defaultCharset()
     */
    public PrintWriter(OutputStream out) {
        this(out, false);
    }

    /**
     * Creates a new PrintWriter from an existing OutputStream.  This
     * convenience constructor creates the necessary intermediate
     * OutputStreamWriter, which will convert characters into bytes using
     * the default charset, or where {@code out} is a {@code PrintStream},
     * the charset used by the print stream.
     *
     * @param  out        An output stream
     * @param  autoFlush  A boolean; if true, the {@code println},
     *                    {@code printf}, or {@code format} methods will
     *                    flush the output buffer
     *
     * @see OutputStreamWriter#OutputStreamWriter(OutputStream)
     * @see Charset#defaultCharset()
     */
    public PrintWriter(OutputStream out, boolean autoFlush) {
        this(out, autoFlush, out instanceof PrintStream ps ? ps.charset() : Charset.defaultCharset());
    }

    /**
     * Creates a new PrintWriter from an existing OutputStream.  This
     * convenience constructor creates the necessary intermediate
     * OutputStreamWriter, which will convert characters into bytes using the
     * specified charset.
     *
     * @param  out        An output stream
     * @param  autoFlush  A boolean; if true, the {@code println},
     *                    {@code printf}, or {@code format} methods will
     *                    flush the output buffer
     * @param  charset
     *         A {@linkplain Charset charset}
     *
     * @since 10
     */
    public PrintWriter(OutputStream out, boolean autoFlush, Charset charset) {
        this(new BufferedWriter(new OutputStreamWriter(out, charset)), autoFlush);

        // save print stream for error propagation
        if (out instanceof java.io.PrintStream) {
            psOut = (PrintStream) out;
        }
    }

    /**
     * Creates a new PrintWriter, without automatic line flushing, with the
     * specified file name.  This convenience constructor creates the necessary
     * intermediate {@link OutputStreamWriter OutputStreamWriter},
     * which will encode characters using the {@linkplain
     * Charset#defaultCharset() default charset} for this
     * instance of the Java virtual machine.
     *
     * @param  fileName
     *         The name of the file to use as the destination of this writer.
     *         If the file exists then it will be truncated to zero size;
     *         otherwise, a new file will be created.  The output will be
     *         written to the file and is buffered.
     *
     * @throws  FileNotFoundException
     *          If the given string does not denote an existing, writable
     *          regular file and a new regular file of that name cannot be
     *          created, or if some other error occurs while opening or
     *          creating the file
     *
     * @see Charset#defaultCharset()
     *
     * @since  1.5
     */
    public PrintWriter(String fileName) throws FileNotFoundException {
        this(new BufferedWriter(new OutputStreamWriter(new FileOutputStream(fileName))),
             false);
    }

    /* Package private constructor, using the specified lock
     * for synchronization.
     */
    PrintWriter(Writer out, Object lock) {
        super(lock);
        this.out = out;
        this.autoFlush = false;
    }

    /* Private constructor */
    private PrintWriter(Charset charset, File file)
        throws FileNotFoundException
    {
        this(new BufferedWriter(new OutputStreamWriter(new FileOutputStream(file), charset)),
             false);
    }

    /**
     * Creates a new PrintWriter, without automatic line flushing, with the
     * specified file name and charset.  This convenience constructor creates
     * the necessary intermediate {@link OutputStreamWriter
     * OutputStreamWriter}, which will encode characters using the provided
     * charset.
     *
     * @param  fileName
     *         The name of the file to use as the destination of this writer.
     *         If the file exists then it will be truncated to zero size;
     *         otherwise, a new file will be created.  The output will be
     *         written to the file and is buffered.
     *
     * @param  csn
     *         The name of a supported {@linkplain Charset charset}
     *
     * @throws  FileNotFoundException
     *          If the given string does not denote an existing, writable
     *          regular file and a new regular file of that name cannot be
     *          created, or if some other error occurs while opening or
     *          creating the file
     *
     * @throws  UnsupportedEncodingException
     *          If the named charset is not supported
     *
     * @since  1.5
     */
    public PrintWriter(String fileName, String csn)
        throws FileNotFoundException, UnsupportedEncodingException
    {
        this(toCharset(csn), new File(fileName));
    }

    /**
     * Creates a new PrintWriter, without automatic line flushing, with the
     * specified file name and charset.  This convenience constructor creates
     * the necessary intermediate {@link OutputStreamWriter
     * OutputStreamWriter}, which will encode characters using the provided
     * charset.
     *
     * @param  fileName
     *         The name of the file to use as the destination of this writer.
     *         If the file exists then it will be truncated to zero size;
     *         otherwise, a new file will be created.  The output will be
     *         written to the file and is buffered.
     *
     * @param  charset
     *         A {@linkplain Charset charset}
     *
     * @throws  IOException
     *          if an I/O error occurs while opening or creating the file
     *
     * @since  10
     */
    public PrintWriter(String fileName, Charset charset) throws IOException {
        this(Objects.requireNonNull(charset, "charset"), new File(fileName));
    }

    /**
     * Creates a new PrintWriter, without automatic line flushing, with the
     * specified file.  This convenience constructor creates the necessary
     * intermediate {@link OutputStreamWriter OutputStreamWriter},
     * which will encode characters using the {@linkplain
     * Charset#defaultCharset() default charset} for this
     * instance of the Java virtual machine.
     *
     * @param  file
     *         The file to use as the destination of this writer.  If the file
     *         exists then it will be truncated to zero size; otherwise, a new
     *         file will be created.  The output will be written to the file
     *         and is buffered.
     *
     * @throws  FileNotFoundException
     *          If the given file object does not denote an existing, writable
     *          regular file and a new regular file of that name cannot be
     *          created, or if some other error occurs while opening or
     *          creating the file
     *
     * @see Charset#defaultCharset()
     *
     * @since  1.5
     */
    public PrintWriter(File file) throws FileNotFoundException {
        this(new BufferedWriter(new OutputStreamWriter(new FileOutputStream(file))),
             false);
    }

    /**
     * Creates a new PrintWriter, without automatic line flushing, with the
     * specified file and charset.  This convenience constructor creates the
     * necessary intermediate {@link OutputStreamWriter
     * OutputStreamWriter}, which will encode characters using the provided
     * charset.
     *
     * @param  file
     *         The file to use as the destination of this writer.  If the file
     *         exists then it will be truncated to zero size; otherwise, a new
     *         file will be created.  The output will be written to the file
     *         and is buffered.
     *
     * @param  csn
     *         The name of a supported {@linkplain Charset charset}
     *
     * @throws  FileNotFoundException
     *          If the given file object does not denote an existing, writable
     *          regular file and a new regular file of that name cannot be
     *          created, or if some other error occurs while opening or
     *          creating the file
     *
     * @throws  UnsupportedEncodingException
     *          If the named charset is not supported
     *
     * @since  1.5
     */
    public PrintWriter(File file, String csn)
        throws FileNotFoundException, UnsupportedEncodingException
    {
        this(toCharset(csn), file);
    }

    /**
     * Creates a new PrintWriter, without automatic line flushing, with the
     * specified file and charset.  This convenience constructor creates the
     * necessary intermediate {@link java.io.OutputStreamWriter
     * OutputStreamWriter}, which will encode characters using the provided
     * charset.
     *
     * @param  file
     *         The file to use as the destination of this writer.  If the file
     *         exists then it will be truncated to zero size; otherwise, a new
     *         file will be created.  The output will be written to the file
     *         and is buffered.
     *
     * @param  charset
     *         A {@linkplain Charset charset}
     *
     * @throws  IOException
     *          if an I/O error occurs while opening or creating the file
     *
     * @since  10
     */
    public PrintWriter(File file, Charset charset) throws IOException {
        this(Objects.requireNonNull(charset, "charset"), file);
    }

    /** Checks to make sure that the stream has not been closed */
    private void ensureOpen() throws IOException {
        if (out == null)
            throw new IOException("Stream closed");
    }

    /**
     * Flushes the stream.
     * @see #checkError()
     */
    public void flush() {
        synchronized (lock) {
            try {
                ensureOpen();
                out.flush();
            } catch (IOException x) {
                trouble = true;
            }
        }
    }

    /**
     * Closes the stream and releases any system resources associated
     * with it. Closing a previously closed stream has no effect.
     *
     * @see #checkError()
     */
    public void close() {
        synchronized (lock) {
            try {
                if (out != null) {
                    out.close();
                    out = null;
                }
            } catch (IOException x) {
                trouble = true;
            }
        }
    }

    /**
     * Flushes the stream if it's not closed and checks its error state.
     *
     * @return {@code true} if and only if this stream has encountered an
     *         {@code IOException}, or the {@code setError} method has been
     *         invoked
     */
    public boolean checkError() {
        if (out != null) {
            flush();
        }
        if (out instanceof PrintWriter pw) {
            return pw.checkError();
        } else if (psOut != null) {
            return psOut.checkError();
        }
        return trouble;
    }

    /**
     * Sets the error state of the stream to {@code true}.
     *
     * <p> This method will cause subsequent invocations of {@link
     * #checkError()} to return {@code true} until {@link
     * #clearError()} is invoked.
     */
    protected void setError() {
        trouble = true;
    }

    /**
     * Clears the error state of this stream.
     *
     * <p> This method will cause subsequent invocations of {@link
     * #checkError()} to return {@code false} until another write
     * operation fails and invokes {@link #setError()}.
     *
     * @since 1.6
     */
    protected void clearError() {
        trouble = false;
    }

    /*
     * Exception-catching, synchronized output operations,
     * which also implement the write() methods of Writer
     */

    /**
     * Writes a single character.
     * @param c int specifying a character to be written.
     */
    public void write(int c) {
        synchronized (lock) {
            try {
                ensureOpen();
                out.write(c);
            } catch (InterruptedIOException x) {
                Thread.currentThread().interrupt();
            } catch (IOException x) {
                trouble = true;
            }
        }
    }

    /**
     * Writes A Portion of an array of characters.
     * @param buf Array of characters
     * @param off Offset from which to start writing characters
     * @param len Number of characters to write
     *
     * @throws  IndexOutOfBoundsException
     *          If the values of the {@code off} and {@code len} parameters
     *          cause the corresponding method of the underlying {@code Writer}
     *          to throw an {@code IndexOutOfBoundsException}
     */
    public void write(char[] buf, int off, int len) {
        synchronized (lock) {
            try {
                ensureOpen();
                out.write(buf, off, len);
            } catch (InterruptedIOException x) {
                Thread.currentThread().interrupt();
            } catch (IOException x) {
                trouble = true;
            }
        }
    }

    /**
     * Writes an array of characters.  This method cannot be inherited from the
     * Writer class because it must suppress I/O exceptions.
     * @param buf Array of characters to be written
     */
    public void write(char[] buf) {
        write(buf, 0, buf.length);
    }

    /**
     * Writes a portion of a string.
     * @param s A String
     * @param off Offset from which to start writing characters
     * @param len Number of characters to write
     *
     * @throws  IndexOutOfBoundsException
     *          If the values of the {@code off} and {@code len} parameters
     *          cause the corresponding method of the underlying {@code Writer}
     *          to throw an {@code IndexOutOfBoundsException}
     */
    public void write(String s, int off, int len) {
        synchronized (lock) {
            try {
                ensureOpen();
                out.write(s, off, len);
            } catch (InterruptedIOException x) {
                Thread.currentThread().interrupt();
            } catch (IOException x) {
                trouble = true;
            }
        }
    }

    /**
     * Writes a string.  This method cannot be inherited from the Writer class
     * because it must suppress I/O exceptions.
     * @param s String to be written
     */
    public void write(String s) {
        write(s, 0, s.length());
    }

    private void newLine() {
        synchronized (lock) {
            try {
                ensureOpen();
                out.write(System.lineSeparator());
                if (autoFlush)
                    out.flush();
            } catch (InterruptedIOException x) {
                Thread.currentThread().interrupt();
            } catch (IOException x) {
                trouble = true;
            }
        }
    }

    /* Methods that do not terminate lines */

    /**
     * Prints a boolean value.  The string produced by {@link
     * java.lang.String#valueOf(boolean)} is translated into bytes
     * according to the default charset, and these bytes
     * are written in exactly the manner of the {@link
     * #write(int)} method.
     *
     * @param      b   The {@code boolean} to be printed
     * @see Charset#defaultCharset()
     */
    public void print(boolean b) {
        write(String.valueOf(b));
    }

    /**
     * Prints a character.  The character is translated into one or more bytes
     * according to the default charset, and these bytes
     * are written in exactly the manner of the {@link
     * #write(int)} method.
     *
     * @param      c   The {@code char} to be printed
     * @see Charset#defaultCharset()
     */
    public void print(char c) {
        write(c);
    }

    /**
     * Prints an integer.  The string produced by {@link
     * java.lang.String#valueOf(int)} is translated into bytes according
     * to the default charset, and these bytes are
     * written in exactly the manner of the {@link #write(int)}
     * method.
     *
     * @param      i   The {@code int} to be printed
     * @see        java.lang.Integer#toString(int)
     * @see Charset#defaultCharset()
     */
    public void print(int i) {
        write(String.valueOf(i));
    }

    /**
     * Prints a long integer.  The string produced by {@link
     * java.lang.String#valueOf(long)} is translated into bytes
     * according to the default charset, and these bytes
     * are written in exactly the manner of the {@link #write(int)}
     * method.
     *
     * @param      l   The {@code long} to be printed
     * @see        java.lang.Long#toString(long)
     * @see Charset#defaultCharset()
     */
    public void print(long l) {
        write(String.valueOf(l));
    }

    /**
     * Prints a floating-point number.  The string produced by {@link
     * java.lang.String#valueOf(float)} is translated into bytes
     * according to the default charset, and these bytes
     * are written in exactly the manner of the {@link #write(int)}
     * method.
     *
     * @param      f   The {@code float} to be printed
     * @see        java.lang.Float#toString(float)
     * @see Charset#defaultCharset()
     */
    public void print(float f) {
        write(String.valueOf(f));
    }

    /**
     * Prints a double-precision floating-point number.  The string produced by
     * {@link java.lang.String#valueOf(double)} is translated into
     * bytes according to the default charset, and these
     * bytes are written in exactly the manner of the {@link
     * #write(int)} method.
     *
     * @param      d   The {@code double} to be printed
     * @see        java.lang.Double#toString(double)
     * @see Charset#defaultCharset()
     */
    public void print(double d) {
        write(String.valueOf(d));
    }

    /**
     * Prints an array of characters.  The characters are converted into bytes
     * according to the default charset, and these bytes
     * are written in exactly the manner of the {@link #write(int)}
     * method.
     *
     * @param      s   The array of chars to be printed
     * @see Charset#defaultCharset()
     *
     * @throws  NullPointerException  If {@code s} is {@code null}
     */
    public void print(char[] s) {
        write(s);
    }

    /**
     * Prints a {@link StringTemplate}.  If the argument is {@code null} then the string
     * {@code "null"} is printed.  Otherwise, the {@link StringTemplate StringTemplate's}
     * join results are converted into bytes according to the default charset,
     * and these bytes are written in exactly the manner of the
     * {@link #write(int)} method.
     *
     * @param      st   The {@code StringTemplate} to be printed
     * @see Charset#defaultCharset()
     *
     * @since  23
     */
    @PreviewFeature(feature=PreviewFeature.Feature.STRING_TEMPLATES)
    public void print(StringTemplate st) {
        write(st == null ? "null" : StringTemplate.str(st));
    }

    /**
     * Prints a string.  If the argument is {@code null} then the string
     * {@code "null"} is printed.  Otherwise, the string's characters are
     * converted into bytes according to the default charset,
     * and these bytes are written in exactly the manner of the
     * {@link #write(int)} method.
     *
     * @param      s   The {@code String} to be printed
     * @see Charset#defaultCharset()
     */
    public void print(String s) {
        write(String.valueOf(s));
    }

    /**
     * Prints an object.  The string produced by the {@link
     * java.lang.String#valueOf(Object)} method is translated into bytes
     * according to the default charset, and these bytes
     * are written in exactly the manner of the {@link #write(int)}
     * method.
     *
     * @param      obj   The {@code Object} to be printed
     * @see        java.lang.Object#toString()
     * @see Charset#defaultCharset()
     */
    public void print(Object obj) {
        write(String.valueOf(obj));
    }

    /* Methods that do terminate lines */

    /**
     * Terminates the current line by writing the line separator string.  The
     * line separator is {@link System#lineSeparator()} and is not necessarily
     * a single newline character ({@code '\n'}).
     */
    public void println() {
        newLine();
    }

    /**
     * Prints a boolean value and then terminates the line.  This method behaves
     * as though it invokes {@link #print(boolean)} and then
     * {@link #println()}.
     *
     * @param x the {@code boolean} value to be printed
     */
    public void println(boolean x) {
        synchronized (lock) {
            print(x);
            println();
        }
    }

    /**
     * Prints a character and then terminates the line.  This method behaves as
     * though it invokes {@link #print(char)} and then {@link
     * #println()}.
     *
     * @param x the {@code char} value to be printed
     */
    public void println(char x) {
        synchronized (lock) {
            print(x);
            println();
        }
    }

    /**
     * Prints an integer and then terminates the line.  This method behaves as
     * though it invokes {@link #print(int)} and then {@link
     * #println()}.
     *
     * @param x the {@code int} value to be printed
     */
    public void println(int x) {
        synchronized (lock) {
            print(x);
            println();
        }
    }

    /**
     * Prints a long integer and then terminates the line.  This method behaves
     * as though it invokes {@link #print(long)} and then
     * {@link #println()}.
     *
     * @param x the {@code long} value to be printed
     */
    public void println(long x) {
        synchronized (lock) {
            print(x);
            println();
        }
    }

    /**
     * Prints a floating-point number and then terminates the line.  This method
     * behaves as though it invokes {@link #print(float)} and then
     * {@link #println()}.
     *
     * @param x the {@code float} value to be printed
     */
    public void println(float x) {
        synchronized (lock) {
            print(x);
            println();
        }
    }

    /**
     * Prints a double-precision floating-point number and then terminates the
     * line.  This method behaves as though it invokes {@link
     * #print(double)} and then {@link #println()}.
     *
     * @param x the {@code double} value to be printed
     */
    public void println(double x) {
        synchronized (lock) {
            print(x);
            println();
        }
    }

    /**
     * Prints an array of characters and then terminates the line.  This method
     * behaves as though it invokes {@link #print(char[])} and then
     * {@link #println()}.
     *
     * @param x the array of {@code char} values to be printed
     */
    public void println(char[] x) {
        synchronized (lock) {
            print(x);
            println();
        }
    }

    /**
     * Prints a {@link StringTemplate} and then terminates the line.  This method behaves as
     * though it invokes {@link #print(StringTemplate)} and then
     * {@link #println()}.
     *
     * @param st the {@code String} value to be printed
     *
     * @since  23
     */
    @PreviewFeature(feature=PreviewFeature.Feature.STRING_TEMPLATES)
    public void println(StringTemplate st) {
        Object lock = this.lock;
        if (lock instanceof InternalLock locker) {
            locker.lock();
            try {
                print(st);
                println();
            } finally {
                locker.unlock();
            }
        } else {
            synchronized (lock) {
                print(st);
                println();
            }
        }
    }

    /**
     * Prints a String and then terminates the line.  This method behaves as
     * though it invokes {@link #print(String)} and then
     * {@link #println()}.
     *
     * @param x the {@code String} value to be printed
     */
    public void println(String x) {
        synchronized (lock) {
            print(x);
            println();
        }
    }

    /**
     * Prints an Object and then terminates the line.  This method calls
     * at first String.valueOf(x) to get the printed object's string value,
     * then behaves as
     * though it invokes {@link #print(String)} and then
     * {@link #println()}.
     *
     * @param x  The {@code Object} to be printed.
     */
    public void println(Object x) {
        String s = String.valueOf(x);
        synchronized (lock) {
            print(s);
            println();
        }
    }

    /**
     * A convenience method to write a formatted string to this writer using
     * the specified format string and arguments.  If automatic flushing is
     * enabled, calls to this method will flush the output buffer.
     *
     * <p> An invocation of this method of the form
     * {@code out.printf(format, args)}
     * behaves in exactly the same way as the invocation
     *
     * {@snippet lang=java :
     *     out.format(format, args)
     * }
     *
     * @param  format
     *         A format string as described in <a
     *         href="../util/Formatter.html#syntax">Format string syntax</a>.
     *
     * @param  args
     *         Arguments referenced by the format specifiers in the format
     *         string.  If there are more arguments than format specifiers, the
     *         extra arguments are ignored.  The number of arguments is
     *         variable and may be zero.  The maximum number of arguments is
     *         limited by the maximum dimension of a Java array as defined by
     *         <cite>The Java Virtual Machine Specification</cite>.
     *         The behaviour on a
     *         {@code null} argument depends on the <a
     *         href="../util/Formatter.html#syntax">conversion</a>.
     *
     * @throws  java.util.IllegalFormatException
     *          If a format string contains an illegal syntax, a format
     *          specifier that is incompatible with the given arguments,
     *          insufficient arguments given the format string, or other
     *          illegal conditions.  For specification of all possible
     *          formatting errors, see the <a
     *          href="../util/Formatter.html#detail">Details</a> section of the
     *          formatter class specification.
     *
     * @throws  NullPointerException
     *          If the {@code format} is {@code null}
     *
     * @return  This writer
     *
     * @since  1.5
     */
    public PrintWriter printf(String format, Object ... args) {
        return format(format, args);
    }

    /**
     * A convenience method to write a formatted string to this writer using
     * the specified format string and arguments.  If automatic flushing is
     * enabled, calls to this method will flush the output buffer.
     *
     * <p> An invocation of this method of the form
     * {@code out.printf(l, format, args)}
     * behaves in exactly the same way as the invocation
     *
     * {@snippet lang=java :
     *     out.format(l, format, args)
     * }
     *
     * @param  l
     *         The {@linkplain java.util.Locale locale} to apply during
     *         formatting.  If {@code l} is {@code null} then no localization
     *         is applied.
     *
     * @param  format
     *         A format string as described in <a
     *         href="../util/Formatter.html#syntax">Format string syntax</a>.
     *
     * @param  args
     *         Arguments referenced by the format specifiers in the format
     *         string.  If there are more arguments than format specifiers, the
     *         extra arguments are ignored.  The number of arguments is
     *         variable and may be zero.  The maximum number of arguments is
     *         limited by the maximum dimension of a Java array as defined by
     *         <cite>The Java Virtual Machine Specification</cite>.
     *         The behaviour on a
     *         {@code null} argument depends on the <a
     *         href="../util/Formatter.html#syntax">conversion</a>.
     *
     * @throws  java.util.IllegalFormatException
     *          If a format string contains an illegal syntax, a format
     *          specifier that is incompatible with the given arguments,
     *          insufficient arguments given the format string, or other
     *          illegal conditions.  For specification of all possible
     *          formatting errors, see the <a
     *          href="../util/Formatter.html#detail">Details</a> section of the
     *          formatter class specification.
     *
     * @throws  NullPointerException
     *          If the {@code format} is {@code null}
     *
     * @return  This writer
     *
     * @since  1.5
     */
    public PrintWriter printf(Locale l, String format, Object ... args) {
        return format(l, format, args);
    }

    /**
     * Writes a formatted string to this writer using the specified format
     * string and arguments.  If automatic flushing is enabled, calls to this
     * method will flush the output buffer.
     *
     * <p> The locale always used is the one returned by {@link
     * java.util.Locale#getDefault() Locale.getDefault()}, regardless of any
     * previous invocations of other formatting methods on this object.
     *
     * @param  format
     *         A format string as described in <a
     *         href="../util/Formatter.html#syntax">Format string syntax</a>.
     *
     * @param  args
     *         Arguments referenced by the format specifiers in the format
     *         string.  If there are more arguments than format specifiers, the
     *         extra arguments are ignored.  The number of arguments is
     *         variable and may be zero.  The maximum number of arguments is
     *         limited by the maximum dimension of a Java array as defined by
     *         <cite>The Java Virtual Machine Specification</cite>.
     *         The behaviour on a
     *         {@code null} argument depends on the <a
     *         href="../util/Formatter.html#syntax">conversion</a>.
     *
     * @throws  java.util.IllegalFormatException
     *          If a format string contains an illegal syntax, a format
     *          specifier that is incompatible with the given arguments,
     *          insufficient arguments given the format string, or other
     *          illegal conditions.  For specification of all possible
     *          formatting errors, see the <a
     *          href="../util/Formatter.html#detail">Details</a> section of the
     *          Formatter class specification.
     *
     * @throws  NullPointerException
     *          If the {@code format} is {@code null}
     *
     * @return  This writer
     *
     * @since  1.5
     */
    public PrintWriter format(String format, Object ... args) {
        synchronized (lock) {
            try {
                ensureOpen();
                if ((formatter == null)
                    || (formatter.locale() != Locale.getDefault()))
                    formatter = new Formatter(this);
                formatter.format(Locale.getDefault(), format, args);
                if (autoFlush)
                    out.flush();
            } catch (InterruptedIOException x) {
                Thread.currentThread().interrupt();
            } catch (IOException x) {
                trouble = true;
            }
        }
        return this;
    }

    /**
     * Writes a formatted string to this writer using the specified format
     * string and arguments.  If automatic flushing is enabled, calls to this
     * method will flush the output buffer.
     *
     * @param  l
     *         The {@linkplain java.util.Locale locale} to apply during
     *         formatting.  If {@code l} is {@code null} then no localization
     *         is applied.
     *
     * @param  format
     *         A format string as described in <a
     *         href="../util/Formatter.html#syntax">Format string syntax</a>.
     *
     * @param  args
     *         Arguments referenced by the format specifiers in the format
     *         string.  If there are more arguments than format specifiers, the
     *         extra arguments are ignored.  The number of arguments is
     *         variable and may be zero.  The maximum number of arguments is
     *         limited by the maximum dimension of a Java array as defined by
     *         <cite>The Java Virtual Machine Specification</cite>.
     *         The behaviour on a
     *         {@code null} argument depends on the <a
     *         href="../util/Formatter.html#syntax">conversion</a>.
     *
     * @throws  java.util.IllegalFormatException
     *          If a format string contains an illegal syntax, a format
     *          specifier that is incompatible with the given arguments,
     *          insufficient arguments given the format string, or other
     *          illegal conditions.  For specification of all possible
     *          formatting errors, see the <a
     *          href="../util/Formatter.html#detail">Details</a> section of the
     *          formatter class specification.
     *
     * @throws  NullPointerException
     *          If the {@code format} is {@code null}
     *
     * @return  This writer
     *
     * @since  1.5
     */
    public PrintWriter format(Locale l, String format, Object ... args) {
        synchronized (lock) {
            try {
                ensureOpen();
                if ((formatter == null) || (formatter.locale() != l))
                    formatter = new Formatter(this, l);
                formatter.format(l, format, args);
                if (autoFlush)
                    out.flush();
            } catch (InterruptedIOException x) {
                Thread.currentThread().interrupt();
            } catch (IOException x) {
                trouble = true;
            }
        }
        return this;
    }

    /**
     * A convenience method to write a {@link StringTemplate} to this writer using
     * the specified format and values.  If automatic flushing is
     * enabled, calls to this method will flush the output buffer.
     *
     * {@snippet lang=java :
     *     out.format(l, st)
     * }
     *
     * @param  l
     *         The {@linkplain java.util.Locale locale} to apply during
     *         formatting.  If {@code l} is {@code null} then no localization
     *         is applied.
     *
     * @param  st
     *         A {@link StringTemplate} containing a format as described in <a
     *         href="../util/Formatter.html#syntax">Format string syntax</a>.
     *
     *
     * @throws  java.util.IllegalFormatException
     *          If a format string contains an illegal syntax, a format
     *          specifier that is incompatible with the given arguments,
     *          insufficient arguments given the format string, or other
     *          illegal conditions.  For specification of all possible
     *          formatting errors, see the <a
     *          href="../util/Formatter.html#detail">Details</a> section of the
     *          formatter class specification.
     *
     * @throws  NullPointerException
     *          If the {@code format} is {@code null}
     *
     * @return  This writer
     *
     * @since  23
     */
    @PreviewFeature(feature=PreviewFeature.Feature.STRING_TEMPLATES)
    public PrintWriter printf(Locale l, StringTemplate st) {
        return format(l, st);
    }

    /**
     * Writes a {@link StringTemplate} to this writer using the specified format
     * and values.  If automatic flushing is enabled, calls to this
     * method will flush the output buffer.
     *
     * <p> The locale always used is the one returned by {@link
     * java.util.Locale#getDefault() Locale.getDefault()}, regardless of any
     * previous invocations of other formatting methods on this object.
     *
     * @param  st
     *         A {@link StringTemplate} containing a format as described in <a
     *         href="../util/Formatter.html#syntax">Format string syntax</a>.
     *
     * @throws  java.util.IllegalFormatException
     *          If a format string contains an illegal syntax, a format
     *          specifier that is incompatible with the given arguments,
     *          insufficient arguments given the format string, or other
     *          illegal conditions.  For specification of all possible
     *          formatting errors, see the <a
     *          href="../util/Formatter.html#detail">Details</a> section of the
     *          Formatter class specification.
     *
     * @throws  NullPointerException
     *          If the {@code format} is {@code null}
     *
     * @return  This writer
     *
     * @since  23
     */
    @PreviewFeature(feature=PreviewFeature.Feature.STRING_TEMPLATES)
    public PrintWriter format(StringTemplate st) {
        Object lock = this.lock;
        if (lock instanceof InternalLock locker) {
            locker.lock();
            try {
                implFormat(st);
            } finally {
                locker.unlock();
            }
        } else {
            synchronized (lock) {
                implFormat(st);
            }
        }
        return this;
    }

    private void implFormat(StringTemplate st) {
        try {
            ensureOpen();
            if ((formatter == null)
                    || (formatter.locale() != Locale.getDefault()))
                formatter = new Formatter(this);
            formatter.format(Locale.getDefault(), st);
            if (autoFlush)
                out.flush();
        } catch (InterruptedIOException x) {
            Thread.currentThread().interrupt();
        } catch (IOException x) {
            trouble = true;
        }
    }

    /**
     * Writes a {@link StringTemplate} to this writer using the specified format
     * and values.  If automatic flushing is enabled, calls to this
     * method will flush the output buffer.
     *
     * @param  l
     *         The {@linkplain java.util.Locale locale} to apply during
     *         formatting.  If {@code l} is {@code null} then no localization
     *         is applied.
     *
     * @param  st
     *         A {@link StringTemplate} containing a format as described in <a
     *         href="../util/Formatter.html#syntax">Format string syntax</a>.
     *
     * @throws  java.util.IllegalFormatException
     *          If a format string contains an illegal syntax, a format
     *          specifier that is incompatible with the given arguments,
     *          insufficient arguments given the format string, or other
     *          illegal conditions.  For specification of all possible
     *          formatting errors, see the <a
     *          href="../util/Formatter.html#detail">Details</a> section of the
     *          formatter class specification.
     *
     * @throws  NullPointerException
     *          If the {@code format} is {@code null}
     *
     * @return  This writer
     *
     * @since  23
     */
    @PreviewFeature(feature=PreviewFeature.Feature.STRING_TEMPLATES)
    public PrintWriter format(Locale l, StringTemplate st) {
        Object lock = this.lock;
        if (lock instanceof InternalLock locker) {
            locker.lock();
            try {
                implFormat(l, st);
            } finally {
                locker.unlock();
            }
        } else {
            synchronized (lock) {
                implFormat(l, st);
            }
        }
        return this;
    }

    private void implFormat(Locale l, StringTemplate st) {
        try {
            ensureOpen();
            if ((formatter == null) || (formatter.locale() != l))
                formatter = new Formatter(this, l);
            formatter.format(l, st);
            if (autoFlush)
                out.flush();
        } catch (InterruptedIOException x) {
            Thread.currentThread().interrupt();
        } catch (IOException x) {
            trouble = true;
        }
    }

    /**
     * Appends the specified character sequence to this writer.
     *
     * <p> An invocation of this method of the form {@code out.append(csq)}
     * when {@code csq} is not {@code null}, behaves in exactly the same way
     * as the invocation
     *
     * {@snippet lang=java :
     *     out.write(csq.toString())
     * }
     *
     * <p> Depending on the specification of {@code toString} for the
     * character sequence {@code csq}, the entire sequence may not be
     * appended. For instance, invoking the {@code toString} method of a
     * character buffer will return a subsequence whose content depends upon
     * the buffer's position and limit.
     *
     * @param  csq
     *         The character sequence to append.  If {@code csq} is
     *         {@code null}, then the four characters {@code "null"} are
     *         appended to this writer.
     *
     * @return  This writer
     *
     * @since  1.5
     */
    public PrintWriter append(CharSequence csq) {
        write(String.valueOf(csq));
        return this;
    }

    /**
     * Appends a subsequence of the specified character sequence to this writer.
     *
     * <p> An invocation of this method of the form
     * {@code out.append(csq, start, end)}
     * when {@code csq} is not {@code null}, behaves in
     * exactly the same way as the invocation
     *
     * {@snippet lang=java :
     *     out.write(csq.subSequence(start, end).toString())
     * }
     *
     * @param  csq
     *         The character sequence from which a subsequence will be
     *         appended.  If {@code csq} is {@code null}, then characters
     *         will be appended as if {@code csq} contained the four
     *         characters {@code "null"}.
     *
     * @param  start
     *         The index of the first character in the subsequence
     *
     * @param  end
     *         The index of the character following the last character in the
     *         subsequence
     *
     * @return  This writer
     *
     * @throws  IndexOutOfBoundsException
     *          If {@code start} or {@code end} are negative, {@code start}
     *          is greater than {@code end}, or {@code end} is greater than
     *          {@code csq.length()}
     *
     * @since  1.5
     */
    public PrintWriter append(CharSequence csq, int start, int end) {
        if (csq == null) csq = "null";
        return append(csq.subSequence(start, end));
    }

    /**
     * Appends the specified character to this writer.
     *
     * <p> An invocation of this method of the form {@code out.append(c)}
     * behaves in exactly the same way as the invocation
     *
     * {@snippet lang=java :
     *     out.write(c)
     * }
     *
     * @param  c
     *         The 16-bit character to append
     *
     * @return  This writer
     *
     * @since 1.5
     */
    public PrintWriter append(char c) {
        write(c);
        return this;
    }
}<|MERGE_RESOLUTION|>--- conflicted
+++ resolved
@@ -25,19 +25,14 @@
 
 package java.io;
 
+import jdk.internal.javac.PreviewFeature;
+
 import java.util.Objects;
 import java.util.Formatter;
 import java.util.Locale;
 import java.nio.charset.Charset;
 import java.nio.charset.IllegalCharsetNameException;
 import java.nio.charset.UnsupportedCharsetException;
-<<<<<<< HEAD
-import jdk.internal.access.JavaIOPrintWriterAccess;
-import jdk.internal.access.SharedSecrets;
-import jdk.internal.javac.PreviewFeature;
-import jdk.internal.misc.InternalLock;
-=======
->>>>>>> 8efc5585
 
 /**
  * Prints formatted representations of objects to a text-output stream.  This
@@ -816,34 +811,6 @@
     }
 
     /**
-     * Prints a {@link StringTemplate} and then terminates the line.  This method behaves as
-     * though it invokes {@link #print(StringTemplate)} and then
-     * {@link #println()}.
-     *
-     * @param st the {@code String} value to be printed
-     *
-     * @since  23
-     */
-    @PreviewFeature(feature=PreviewFeature.Feature.STRING_TEMPLATES)
-    public void println(StringTemplate st) {
-        Object lock = this.lock;
-        if (lock instanceof InternalLock locker) {
-            locker.lock();
-            try {
-                print(st);
-                println();
-            } finally {
-                locker.unlock();
-            }
-        } else {
-            synchronized (lock) {
-                print(st);
-                println();
-            }
-        }
-    }
-
-    /**
      * Prints a String and then terminates the line.  This method behaves as
      * though it invokes {@link #print(String)} and then
      * {@link #println()}.
@@ -1017,21 +984,25 @@
      */
     public PrintWriter format(String format, Object ... args) {
         synchronized (lock) {
-            try {
-                ensureOpen();
-                if ((formatter == null)
-                    || (formatter.locale() != Locale.getDefault()))
-                    formatter = new Formatter(this);
-                formatter.format(Locale.getDefault(), format, args);
-                if (autoFlush)
-                    out.flush();
-            } catch (InterruptedIOException x) {
-                Thread.currentThread().interrupt();
-            } catch (IOException x) {
-                trouble = true;
-            }
+            implFormat(format, args);
         }
         return this;
+    }
+
+    private void implFormat(String format, Object ... args) {
+        try {
+            ensureOpen();
+            if ((formatter == null)
+                || (formatter.locale() != Locale.getDefault()))
+                formatter = new Formatter(this);
+            formatter.format(Locale.getDefault(), format, args);
+            if (autoFlush)
+                out.flush();
+        } catch (InterruptedIOException x) {
+            Thread.currentThread().interrupt();
+        } catch (IOException x) {
+            trouble = true;
+        }
     }
 
     /**
@@ -1077,116 +1048,17 @@
      */
     public PrintWriter format(Locale l, String format, Object ... args) {
         synchronized (lock) {
-            try {
-                ensureOpen();
-                if ((formatter == null) || (formatter.locale() != l))
-                    formatter = new Formatter(this, l);
-                formatter.format(l, format, args);
-                if (autoFlush)
-                    out.flush();
-            } catch (InterruptedIOException x) {
-                Thread.currentThread().interrupt();
-            } catch (IOException x) {
-                trouble = true;
-            }
+            implFormat(l, format, args);
         }
         return this;
     }
 
-    /**
-     * A convenience method to write a {@link StringTemplate} to this writer using
-     * the specified format and values.  If automatic flushing is
-     * enabled, calls to this method will flush the output buffer.
-     *
-     * {@snippet lang=java :
-     *     out.format(l, st)
-     * }
-     *
-     * @param  l
-     *         The {@linkplain java.util.Locale locale} to apply during
-     *         formatting.  If {@code l} is {@code null} then no localization
-     *         is applied.
-     *
-     * @param  st
-     *         A {@link StringTemplate} containing a format as described in <a
-     *         href="../util/Formatter.html#syntax">Format string syntax</a>.
-     *
-     *
-     * @throws  java.util.IllegalFormatException
-     *          If a format string contains an illegal syntax, a format
-     *          specifier that is incompatible with the given arguments,
-     *          insufficient arguments given the format string, or other
-     *          illegal conditions.  For specification of all possible
-     *          formatting errors, see the <a
-     *          href="../util/Formatter.html#detail">Details</a> section of the
-     *          formatter class specification.
-     *
-     * @throws  NullPointerException
-     *          If the {@code format} is {@code null}
-     *
-     * @return  This writer
-     *
-     * @since  23
-     */
-    @PreviewFeature(feature=PreviewFeature.Feature.STRING_TEMPLATES)
-    public PrintWriter printf(Locale l, StringTemplate st) {
-        return format(l, st);
-    }
-
-    /**
-     * Writes a {@link StringTemplate} to this writer using the specified format
-     * and values.  If automatic flushing is enabled, calls to this
-     * method will flush the output buffer.
-     *
-     * <p> The locale always used is the one returned by {@link
-     * java.util.Locale#getDefault() Locale.getDefault()}, regardless of any
-     * previous invocations of other formatting methods on this object.
-     *
-     * @param  st
-     *         A {@link StringTemplate} containing a format as described in <a
-     *         href="../util/Formatter.html#syntax">Format string syntax</a>.
-     *
-     * @throws  java.util.IllegalFormatException
-     *          If a format string contains an illegal syntax, a format
-     *          specifier that is incompatible with the given arguments,
-     *          insufficient arguments given the format string, or other
-     *          illegal conditions.  For specification of all possible
-     *          formatting errors, see the <a
-     *          href="../util/Formatter.html#detail">Details</a> section of the
-     *          Formatter class specification.
-     *
-     * @throws  NullPointerException
-     *          If the {@code format} is {@code null}
-     *
-     * @return  This writer
-     *
-     * @since  23
-     */
-    @PreviewFeature(feature=PreviewFeature.Feature.STRING_TEMPLATES)
-    public PrintWriter format(StringTemplate st) {
-        Object lock = this.lock;
-        if (lock instanceof InternalLock locker) {
-            locker.lock();
-            try {
-                implFormat(st);
-            } finally {
-                locker.unlock();
-            }
-        } else {
-            synchronized (lock) {
-                implFormat(st);
-            }
-        }
-        return this;
-    }
-
-    private void implFormat(StringTemplate st) {
+    private void implFormat(Locale l, String format, Object ... args) {
         try {
             ensureOpen();
-            if ((formatter == null)
-                    || (formatter.locale() != Locale.getDefault()))
-                formatter = new Formatter(this);
-            formatter.format(Locale.getDefault(), st);
+            if ((formatter == null) || (formatter.locale() != l))
+                formatter = new Formatter(this, l);
+            formatter.format(l, format, args);
             if (autoFlush)
                 out.flush();
         } catch (InterruptedIOException x) {
@@ -1197,69 +1069,6 @@
     }
 
     /**
-     * Writes a {@link StringTemplate} to this writer using the specified format
-     * and values.  If automatic flushing is enabled, calls to this
-     * method will flush the output buffer.
-     *
-     * @param  l
-     *         The {@linkplain java.util.Locale locale} to apply during
-     *         formatting.  If {@code l} is {@code null} then no localization
-     *         is applied.
-     *
-     * @param  st
-     *         A {@link StringTemplate} containing a format as described in <a
-     *         href="../util/Formatter.html#syntax">Format string syntax</a>.
-     *
-     * @throws  java.util.IllegalFormatException
-     *          If a format string contains an illegal syntax, a format
-     *          specifier that is incompatible with the given arguments,
-     *          insufficient arguments given the format string, or other
-     *          illegal conditions.  For specification of all possible
-     *          formatting errors, see the <a
-     *          href="../util/Formatter.html#detail">Details</a> section of the
-     *          formatter class specification.
-     *
-     * @throws  NullPointerException
-     *          If the {@code format} is {@code null}
-     *
-     * @return  This writer
-     *
-     * @since  23
-     */
-    @PreviewFeature(feature=PreviewFeature.Feature.STRING_TEMPLATES)
-    public PrintWriter format(Locale l, StringTemplate st) {
-        Object lock = this.lock;
-        if (lock instanceof InternalLock locker) {
-            locker.lock();
-            try {
-                implFormat(l, st);
-            } finally {
-                locker.unlock();
-            }
-        } else {
-            synchronized (lock) {
-                implFormat(l, st);
-            }
-        }
-        return this;
-    }
-
-    private void implFormat(Locale l, StringTemplate st) {
-        try {
-            ensureOpen();
-            if ((formatter == null) || (formatter.locale() != l))
-                formatter = new Formatter(this, l);
-            formatter.format(l, st);
-            if (autoFlush)
-                out.flush();
-        } catch (InterruptedIOException x) {
-            Thread.currentThread().interrupt();
-        } catch (IOException x) {
-            trouble = true;
-        }
-    }
-
-    /**
      * Appends the specified character sequence to this writer.
      *
      * <p> An invocation of this method of the form {@code out.append(csq)}
