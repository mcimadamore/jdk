/*
 * Copyright (c) 1996, 2024, Oracle and/or its affiliates. All rights reserved.
 * DO NOT ALTER OR REMOVE COPYRIGHT NOTICES OR THIS FILE HEADER.
 *
 * This code is free software; you can redistribute it and/or modify it
 * under the terms of the GNU General Public License version 2 only, as
 * published by the Free Software Foundation.  Oracle designates this
 * particular file as subject to the "Classpath" exception as provided
 * by Oracle in the LICENSE file that accompanied this code.
 *
 * This code is distributed in the hope that it will be useful, but WITHOUT
 * ANY WARRANTY; without even the implied warranty of MERCHANTABILITY or
 * FITNESS FOR A PARTICULAR PURPOSE.  See the GNU General Public License
 * version 2 for more details (a copy is included in the LICENSE file that
 * accompanied this code).
 *
 * You should have received a copy of the GNU General Public License version
 * 2 along with this work; if not, write to the Free Software Foundation,
 * Inc., 51 Franklin St, Fifth Floor, Boston, MA 02110-1301 USA.
 *
 * Please contact Oracle, 500 Oracle Parkway, Redwood Shores, CA 94065 USA
 * or visit www.oracle.com if you need additional information or have any
 * questions.
 */

package java.io;

import java.util.Formatter;
import java.util.Locale;
import java.nio.charset.Charset;
import java.nio.charset.IllegalCharsetNameException;
import java.nio.charset.UnsupportedCharsetException;
<<<<<<< HEAD
import jdk.internal.access.JavaIOPrintStreamAccess;
import jdk.internal.access.SharedSecrets;
import jdk.internal.javac.PreviewFeature;
import jdk.internal.misc.InternalLock;
=======
>>>>>>> 8efc5585

/**
 * A {@code PrintStream} adds functionality to another output stream,
 * namely the ability to print representations of various data values
 * conveniently.  Two other features are provided as well.  Unlike other output
 * streams, a {@code PrintStream} never throws an
 * {@code IOException}; instead, exceptional situations merely set an
 * internal flag that can be tested via the {@code checkError} method.
 * Optionally, a {@code PrintStream} can be created so as to flush
 * automatically; this means that the {@code flush} method of the underlying
 * output stream is automatically invoked after a byte array is written, one
 * of the {@code println} methods is invoked, or a newline character or byte
 * ({@code '\n'}) is written.
 *
 * <p> All characters printed by a {@code PrintStream} are converted into
 * bytes using the given encoding or charset, or the default charset if not
 * specified.
 * The {@link PrintWriter} class should be used in situations that require
 * writing characters rather than bytes.
 *
 * <p> This class always replaces malformed and unmappable character sequences
 * with the charset's default replacement string.
 * The {@linkplain java.nio.charset.CharsetEncoder} class should be used when more
 * control over the encoding process is required.
 *
 * @author     Frank Yellin
 * @author     Mark Reinhold
 * @since      1.0
 * @see Charset#defaultCharset()
 */

public class PrintStream extends FilterOutputStream
    implements Appendable, Closeable
{
    private final boolean autoFlush;
    private boolean trouble = false;
    private Formatter formatter;
    private final Charset charset;

    /**
     * Track both the text- and character-output streams, so that their buffers
     * can be flushed without flushing the entire stream.
     */
    private BufferedWriter textOut;
    private OutputStreamWriter charOut;

    /**
     * requireNonNull is explicitly declared here so as not to create an extra
     * dependency on java.util.Objects.requireNonNull. PrintStream is loaded
     * early during system initialization.
     */
    private static <T> T requireNonNull(T obj, String message) {
        if (obj == null)
            throw new NullPointerException(message);
        return obj;
    }

    /**
     * Returns a charset object for the given charset name.
     * @throws NullPointerException          is csn is null
     * @throws UnsupportedEncodingException  if the charset is not supported
     */
    private static Charset toCharset(String csn)
        throws UnsupportedEncodingException
    {
        requireNonNull(csn, "charsetName");
        try {
            return Charset.forName(csn);
        } catch (IllegalCharsetNameException|UnsupportedCharsetException unused) {
            // UnsupportedEncodingException should be thrown
            throw new UnsupportedEncodingException(csn);
        }
    }

    /* Private constructors */
    private PrintStream(boolean autoFlush, OutputStream out) {
        super(out);
        this.autoFlush = autoFlush;
        this.charset = out instanceof PrintStream ps ? ps.charset() : Charset.defaultCharset();
        this.charOut = new OutputStreamWriter(this, charset);
        this.textOut = new BufferedWriter(charOut);
    }

    /* Variant of the private constructor so that the given charset name
     * can be verified before evaluating the OutputStream argument. Used
     * by constructors creating a FileOutputStream that also take a
     * charset name.
     */
    private PrintStream(boolean autoFlush, Charset charset, OutputStream out) {
        this(out, autoFlush, charset);
    }

    /**
     * Creates a new print stream, without automatic line flushing, with the
     * specified OutputStream. Characters written to the stream are converted
     * to bytes using the default charset, or where {@code out} is a
     * {@code PrintStream}, the charset used by the print stream.
     *
     * @param  out        The output stream to which values and objects will be
     *                    printed
     *
     * @see java.io.PrintWriter#PrintWriter(java.io.OutputStream)
     * @see Charset#defaultCharset()
     */
    public PrintStream(OutputStream out) {
        this(out, false);
    }

    /**
     * Creates a new print stream, with the specified OutputStream and line
     * flushing. Characters written to the stream are converted to bytes using
     * the default charset, or where {@code out} is a {@code PrintStream},
     * the charset used by the print stream.
     *
     * @param  out        The output stream to which values and objects will be
     *                    printed
     * @param  autoFlush  Whether the output buffer will be flushed
     *                    whenever a byte array is written, one of the
     *                    {@code println} methods is invoked, or a newline
     *                    character or byte ({@code '\n'}) is written
     *
     * @see java.io.PrintWriter#PrintWriter(java.io.OutputStream, boolean)
     * @see Charset#defaultCharset()
     */
    @SuppressWarnings("this-escape")
    public PrintStream(OutputStream out, boolean autoFlush) {
        this(autoFlush, requireNonNull(out, "Null output stream"));
    }

    /**
     * Creates a new print stream, with the specified OutputStream, line
     * flushing, and character encoding.
     *
     * @param  out        The output stream to which values and objects will be
     *                    printed
     * @param  autoFlush  Whether the output buffer will be flushed
     *                    whenever a byte array is written, one of the
     *                    {@code println} methods is invoked, or a newline
     *                    character or byte ({@code '\n'}) is written
     * @param  encoding   The name of a supported
     *                    <a href="../lang/package-summary.html#charenc">
     *                    character encoding</a>
     *
     * @throws  UnsupportedEncodingException
     *          If the named encoding is not supported
     *
     * @since  1.4
     */
    public PrintStream(OutputStream out, boolean autoFlush, String encoding)
        throws UnsupportedEncodingException
    {
        this(requireNonNull(out, "Null output stream"), autoFlush, toCharset(encoding));
    }

    /**
     * Creates a new print stream, with the specified OutputStream, line
     * flushing and charset.  This convenience constructor creates the necessary
     * intermediate {@link java.io.OutputStreamWriter OutputStreamWriter},
     * which will encode characters using the provided charset.
     *
     * @param  out        The output stream to which values and objects will be
     *                    printed
     * @param  autoFlush  Whether the output buffer will be flushed
     *                    whenever a byte array is written, one of the
     *                    {@code println} methods is invoked, or a newline
     *                    character or byte ({@code '\n'}) is written
     * @param  charset    A {@linkplain Charset charset}
     *
     * @since  10
     */
    @SuppressWarnings("this-escape")
    public PrintStream(OutputStream out, boolean autoFlush, Charset charset) {
        super(out);
        this.autoFlush = autoFlush;
        this.charOut = new OutputStreamWriter(this, charset);
        this.textOut = new BufferedWriter(charOut);
        this.charset = charset;
    }

    /**
     * Creates a new print stream, without automatic line flushing, with the
     * specified file name.  This convenience constructor creates
     * the necessary intermediate {@link java.io.OutputStreamWriter
     * OutputStreamWriter}, which will encode characters using the
     * {@linkplain Charset#defaultCharset() default charset}
     * for this instance of the Java virtual machine.
     *
     * @param  fileName
     *         The name of the file to use as the destination of this print
     *         stream.  If the file exists, then it will be truncated to
     *         zero size; otherwise, a new file will be created.  The output
     *         will be written to the file and is buffered.
     *
     * @throws  FileNotFoundException
     *          If the given file object does not denote an existing, writable
     *          regular file and a new regular file of that name cannot be
     *          created, or if some other error occurs while opening or
     *          creating the file
     *
     * @see Charset#defaultCharset()
     *
     * @since  1.5
     */
    @SuppressWarnings("this-escape")
    public PrintStream(String fileName) throws FileNotFoundException {
        this(false, new FileOutputStream(fileName));
    }

    /**
     * Creates a new print stream, without automatic line flushing, with the
     * specified file name and charset.  This convenience constructor creates
     * the necessary intermediate {@link java.io.OutputStreamWriter
     * OutputStreamWriter}, which will encode characters using the provided
     * charset.
     *
     * @param  fileName
     *         The name of the file to use as the destination of this print
     *         stream.  If the file exists, then it will be truncated to
     *         zero size; otherwise, a new file will be created.  The output
     *         will be written to the file and is buffered.
     *
     * @param  csn
     *         The name of a supported {@linkplain Charset charset}
     *
     * @throws  FileNotFoundException
     *          If the given file object does not denote an existing, writable
     *          regular file and a new regular file of that name cannot be
     *          created, or if some other error occurs while opening or
     *          creating the file
     *
     * @throws  UnsupportedEncodingException
     *          If the named charset is not supported
     *
     * @since  1.5
     */
    public PrintStream(String fileName, String csn)
        throws FileNotFoundException, UnsupportedEncodingException
    {
        // ensure charset is checked before the file is opened
        this(false, toCharset(csn), new FileOutputStream(fileName));
    }

    /**
     * Creates a new print stream, without automatic line flushing, with the
     * specified file name and charset.  This convenience constructor creates
     * the necessary intermediate {@link java.io.OutputStreamWriter
     * OutputStreamWriter}, which will encode characters using the provided
     * charset.
     *
     * @param  fileName
     *         The name of the file to use as the destination of this print
     *         stream.  If the file exists, then it will be truncated to
     *         zero size; otherwise, a new file will be created.  The output
     *         will be written to the file and is buffered.
     *
     * @param  charset
     *         A {@linkplain Charset charset}
     *
     * @throws  IOException
     *          if an I/O error occurs while opening or creating the file
     *
     * @since  10
     */
    public PrintStream(String fileName, Charset charset) throws IOException {
        this(false, requireNonNull(charset, "charset"), new FileOutputStream(fileName));
    }

    /**
     * Creates a new print stream, without automatic line flushing, with the
     * specified file.  This convenience constructor creates the necessary
     * intermediate {@link java.io.OutputStreamWriter OutputStreamWriter},
     * which will encode characters using the {@linkplain
     * Charset#defaultCharset() default charset} for this
     * instance of the Java virtual machine.
     *
     * @param  file
     *         The file to use as the destination of this print stream.  If the
     *         file exists, then it will be truncated to zero size; otherwise,
     *         a new file will be created.  The output will be written to the
     *         file and is buffered.
     *
     * @throws  FileNotFoundException
     *          If the given file object does not denote an existing, writable
     *          regular file and a new regular file of that name cannot be
     *          created, or if some other error occurs while opening or
     *          creating the file
     *
     * @see Charset#defaultCharset()
     *
     * @since  1.5
     */
    @SuppressWarnings("this-escape")
    public PrintStream(File file) throws FileNotFoundException {
        this(false, new FileOutputStream(file));
    }

    /**
     * Creates a new print stream, without automatic line flushing, with the
     * specified file and charset.  This convenience constructor creates
     * the necessary intermediate {@link java.io.OutputStreamWriter
     * OutputStreamWriter}, which will encode characters using the provided
     * charset.
     *
     * @param  file
     *         The file to use as the destination of this print stream.  If the
     *         file exists, then it will be truncated to zero size; otherwise,
     *         a new file will be created.  The output will be written to the
     *         file and is buffered.
     *
     * @param  csn
     *         The name of a supported {@linkplain Charset charset}
     *
     * @throws  FileNotFoundException
     *          If the given file object does not denote an existing, writable
     *          regular file and a new regular file of that name cannot be
     *          created, or if some other error occurs while opening or
     *          creating the file
     *
     * @throws  UnsupportedEncodingException
     *          If the named charset is not supported
     *
     * @since  1.5
     */
    public PrintStream(File file, String csn)
        throws FileNotFoundException, UnsupportedEncodingException
    {
        // ensure charset is checked before the file is opened
        this(false, toCharset(csn), new FileOutputStream(file));
    }


    /**
     * Creates a new print stream, without automatic line flushing, with the
     * specified file and charset.  This convenience constructor creates
     * the necessary intermediate {@link java.io.OutputStreamWriter
     * OutputStreamWriter}, which will encode characters using the provided
     * charset.
     *
     * @param  file
     *         The file to use as the destination of this print stream.  If the
     *         file exists, then it will be truncated to zero size; otherwise,
     *         a new file will be created.  The output will be written to the
     *         file and is buffered.
     *
     * @param  charset
     *         A {@linkplain Charset charset}
     *
     * @throws  IOException
     *          if an I/O error occurs while opening or creating the file
     *
     * @since  10
     */
    public PrintStream(File file, Charset charset) throws IOException {
        this(false, requireNonNull(charset, "charset"), new FileOutputStream(file));
    }

    /** Check to make sure that the stream has not been closed */
    private void ensureOpen() throws IOException {
        if (out == null)
            throw new IOException("Stream closed");
    }

    /**
     * Flushes the stream.  This is done by writing any buffered output bytes to
     * the underlying output stream and then flushing that stream.
     *
     * @see        java.io.OutputStream#flush()
     */
    @Override
    public void flush() {
        synchronized (this) {
            try {
                ensureOpen();
                out.flush();
            }
            catch (IOException x) {
                trouble = true;
            }
        }
    }

    private boolean closing = false; /* To avoid recursive closing */

    /**
     * Closes the stream.  This is done by flushing the stream and then closing
     * the underlying output stream.
     *
     * @see        java.io.OutputStream#close()
     */
    @Override
    public void close() {
        synchronized (this) {
            if (!closing) {
                closing = true;
                try {
                    textOut.close();
                    out.close();
                }
                catch (IOException x) {
                    trouble = true;
                }
                textOut = null;
                charOut = null;
                out = null;
            }
        }
    }

    /**
     * Flushes the stream if it's not closed and checks its error state.
     *
     * @return {@code true} if and only if this stream has encountered an
     *         {@code IOException}, or the {@code setError} method has been
     *         invoked
     */
    public boolean checkError() {
        if (out != null)
            flush();
        if (out instanceof PrintStream ps) {
            return ps.checkError();
        }
        return trouble;
    }

    /**
     * Sets the error state of the stream to {@code true}.
     *
     * <p> This method will cause subsequent invocations of {@link
     * #checkError()} to return {@code true} until
     * {@link #clearError()} is invoked.
     *
     * @since 1.1
     */
    protected void setError() {
        trouble = true;
    }

    /**
     * Clears the error state of this stream.
     *
     * <p> This method will cause subsequent invocations of {@link
     * #checkError()} to return {@code false} until another write
     * operation fails and invokes {@link #setError()}.
     *
     * @since 1.6
     */
    protected void clearError() {
        trouble = false;
    }

    /*
     * Exception-catching, synchronized output operations,
     * which also implement the write() methods of OutputStream
     */

    /**
     * Writes the specified byte to this stream.  If the byte is a newline and
     * automatic flushing is enabled then the {@code flush} method will be
     * invoked on the underlying output stream.
     *
     * <p> Note that the byte is written as given; to write a character that
     * will be translated according to the default charset, use the
     * {@code print(char)} or {@code println(char)} methods.
     *
     * @param  b  The byte to be written
     * @see #print(char)
     * @see #println(char)
     */
    @Override
    public void write(int b) {
        try {
            synchronized (this) {
                ensureOpen();
                out.write(b);
                if ((b == '\n') && autoFlush)
                    out.flush();
            }
        }
        catch (InterruptedIOException x) {
            Thread.currentThread().interrupt();
        }
        catch (IOException x) {
            trouble = true;
        }
    }

    /**
     * Writes {@code len} bytes from the specified byte array starting at
     * offset {@code off} to this stream.  If automatic flushing is
     * enabled then the {@code flush} method will be invoked on the underlying
     * output stream.
     *
     * <p> Note that the bytes will be written as given; to write characters
     * that will be translated according to the default charset, use the
     * {@code print(char)} or {@code println(char)} methods.
     *
     * @param  buf   A byte array
     * @param  off   Offset from which to start taking bytes
     * @param  len   Number of bytes to write
     * @throws IndexOutOfBoundsException {@inheritDoc}
     */
    @Override
    public void write(byte[] buf, int off, int len) {
        try {
            synchronized (this) {
                ensureOpen();
                out.write(buf, off, len);
                if (autoFlush)
                    out.flush();
            }
        }
        catch (InterruptedIOException x) {
            Thread.currentThread().interrupt();
        }
        catch (IOException x) {
            trouble = true;
        }
    }

    /**
     * Writes all bytes from the specified byte array to this stream. If
     * automatic flushing is enabled then the {@code flush} method will be
     * invoked on the underlying output stream.
     *
     * <p> Note that the bytes will be written as given; to write characters
     * that will be translated according to the default charset, use the
     * {@code print(char[])} or {@code println(char[])} methods.
     *
     * @apiNote
     * Although declared to throw {@code IOException}, this method never
     * actually does so. Instead, like other methods that this class
     * overrides, it sets an internal flag which may be tested via the
     * {@link #checkError()} method. To write an array of bytes without having
     * to write a {@code catch} block for the {@code IOException}, use either
     * {@link #writeBytes(byte[] buf) writeBytes(buf)} or
     * {@link #write(byte[], int, int) write(buf, 0, buf.length)}.
     *
     * @implSpec
     * This method is equivalent to
     * {@link java.io.PrintStream#write(byte[],int,int)
     * this.write(buf, 0, buf.length)}.
     *
     * @param  buf   A byte array
     *
     * @throws IOException If an I/O error occurs.
     *
     * @see #writeBytes(byte[])
     * @see #write(byte[],int,int)
     */
    @Override
    public void write(byte[] buf) throws IOException {
        this.write(buf, 0, buf.length);
    }

    /**
     * Writes all bytes from the specified byte array to this stream.
     * If automatic flushing is enabled then the {@code flush} method
     * will be invoked.
     *
     * <p> Note that the bytes will be written as given; to write characters
     * that will be translated according to the default charset, use the
     * {@code print(char[])} or {@code println(char[])} methods.
     *
     * @implSpec
     * This method is equivalent to
     * {@link #write(byte[], int, int) this.write(buf, 0, buf.length)}.
     *
     * @param  buf   A byte array
     *
     * @since 14
     */
    public void writeBytes(byte[] buf) {
        this.write(buf, 0, buf.length);
    }

    /*
     * The following private methods on the text- and character-output streams
     * always flush the stream buffers, so that writes to the underlying byte
     * stream occur as promptly as with the original PrintStream.
     */

    private void write(char[] buf) {
        try {
            synchronized (this) {
                ensureOpen();
                textOut.write(buf);
                textOut.flushBuffer();
                charOut.flushBuffer();
                if (autoFlush) {
                    for (int i = 0; i < buf.length; i++)
                        if (buf[i] == '\n') {
                            out.flush();
                            break;
                        }
                }
            }
        } catch (InterruptedIOException x) {
            Thread.currentThread().interrupt();
        } catch (IOException x) {
            trouble = true;
        }
    }

    // Used to optimize away back-to-back flushing and synchronization when
    // using println, but since subclasses could exist which depend on
    // observing a call to print followed by newLine() we only use this if
    // getClass() == PrintStream.class to avoid compatibility issues.
    private void writeln(char[] buf) {
        try {
            synchronized (this) {
                ensureOpen();
                textOut.write(buf);
                textOut.newLine();
                textOut.flushBuffer();
                charOut.flushBuffer();
                if (autoFlush)
                    out.flush();
            }
        }
        catch (InterruptedIOException x) {
            Thread.currentThread().interrupt();
        }
        catch (IOException x) {
            trouble = true;
        }
    }

    private void write(String s) {
        try {
            synchronized (this) {
                ensureOpen();
                textOut.write(s);
                textOut.flushBuffer();
                charOut.flushBuffer();
                if (autoFlush && (s.indexOf('\n') >= 0))
                    out.flush();
            }
        }
        catch (InterruptedIOException x) {
            Thread.currentThread().interrupt();
        }
        catch (IOException x) {
            trouble = true;
        }
    }

    // Used to optimize away back-to-back flushing and synchronization when
    // using println, but since subclasses could exist which depend on
    // observing a call to print followed by newLine we only use this if
    // getClass() == PrintStream.class to avoid compatibility issues.
    private void writeln(String s) {
        try {
            synchronized (this) {
                ensureOpen();
                textOut.write(s);
                textOut.newLine();
                textOut.flushBuffer();
                charOut.flushBuffer();
                if (autoFlush)
                    out.flush();
            }
        }
        catch (InterruptedIOException x) {
            Thread.currentThread().interrupt();
        }
        catch (IOException x) {
            trouble = true;
        }
    }

    private void newLine() {
        try {
            synchronized (this) {
                ensureOpen();
                textOut.newLine();
                textOut.flushBuffer();
                charOut.flushBuffer();
                if (autoFlush)
                    out.flush();
            }
        }
        catch (InterruptedIOException x) {
            Thread.currentThread().interrupt();
        }
        catch (IOException x) {
            trouble = true;
        }
    }

    /* Methods that do not terminate lines */

    /**
     * Prints a boolean value.  The string produced by {@link
     * java.lang.String#valueOf(boolean)} is translated into bytes
     * according to the default charset, and these bytes
     * are written in exactly the manner of the
     * {@link #write(int)} method.
     *
     * @param      b   The {@code boolean} to be printed
     * @see Charset#defaultCharset()
     */
    public void print(boolean b) {
        write(String.valueOf(b));
    }

    /**
     * Prints a character.  The character is translated into one or more bytes
     * according to the character encoding given to the constructor, or the
     * default charset if none specified. These bytes
     * are written in exactly the manner of the {@link #write(int)} method.
     *
     * @param      c   The {@code char} to be printed
     * @see Charset#defaultCharset()
     */
    public void print(char c) {
        write(String.valueOf(c));
    }

    /**
     * Prints an integer.  The string produced by {@link
     * java.lang.String#valueOf(int)} is translated into bytes
     * according to the default charset, and these bytes
     * are written in exactly the manner of the
     * {@link #write(int)} method.
     *
     * @param      i   The {@code int} to be printed
     * @see        java.lang.Integer#toString(int)
     * @see Charset#defaultCharset()
     */
    public void print(int i) {
        write(String.valueOf(i));
    }

    /**
     * Prints a long integer.  The string produced by {@link
     * java.lang.String#valueOf(long)} is translated into bytes
     * according to the default charset, and these bytes
     * are written in exactly the manner of the
     * {@link #write(int)} method.
     *
     * @param      l   The {@code long} to be printed
     * @see        java.lang.Long#toString(long)
     * @see Charset#defaultCharset()
     */
    public void print(long l) {
        write(String.valueOf(l));
    }

    /**
     * Prints a floating-point number.  The string produced by {@link
     * java.lang.String#valueOf(float)} is translated into bytes
     * according to the default charset, and these bytes
     * are written in exactly the manner of the
     * {@link #write(int)} method.
     *
     * @param      f   The {@code float} to be printed
     * @see        java.lang.Float#toString(float)
     * @see Charset#defaultCharset()
     */
    public void print(float f) {
        write(String.valueOf(f));
    }

    /**
     * Prints a double-precision floating-point number.  The string produced by
     * {@link java.lang.String#valueOf(double)} is translated into
     * bytes according to the default charset, and these
     * bytes are written in exactly the manner of the {@link
     * #write(int)} method.
     *
     * @param      d   The {@code double} to be printed
     * @see        java.lang.Double#toString(double)
     * @see Charset#defaultCharset()
     */
    public void print(double d) {
        write(String.valueOf(d));
    }

    /**
     * Prints an array of characters.  The characters are converted into bytes
     * according to the character encoding given to the constructor, or the
     * default charset if none specified. These bytes
     * are written in exactly the manner of the {@link #write(int)} method.
     *
     * @param      s   The array of chars to be printed
     * @see Charset#defaultCharset()
     *
     * @throws  NullPointerException  If {@code s} is {@code null}
     */
    public void print(char[] s) {
        write(s);
    }

    /**
     * Prints a {@link StringTemplate}. If the argument is {@code null} then the string
     * {@code "null"} is printed.  Otherwise, the {@link StringTemplate StringTemplate's}
     * join results are converted into bytes according to the character encoding given
     * to the constructor, or the default charset if none
     * specified. These bytes are written in exactly the manner of the
     * {@link #write(int)} method.
     *
     * @param      st   The {@link StringTemplate} to be printed
     * @see Charset#defaultCharset()
     *
     * @since  23
     */
    @PreviewFeature(feature=PreviewFeature.Feature.STRING_TEMPLATES)
    public void print(StringTemplate st) {
        write(st == null ? "null" : StringTemplate.str(st));
    }

    /**
     * Prints a string.  If the argument is {@code null} then the string
     * {@code "null"} is printed.  Otherwise, the string's characters are
     * converted into bytes according to the character encoding given to the
     * constructor, or the default charset if none
     * specified. These bytes are written in exactly the manner of the
     * {@link #write(int)} method.
     *
     * @param      s   The {@code String} to be printed
     * @see Charset#defaultCharset()
     */
    public void print(String s) {
        write(String.valueOf(s));
    }

    /**
     * Prints an object.  The string produced by the {@link
     * java.lang.String#valueOf(Object)} method is translated into bytes
     * according to the default charset, and these bytes
     * are written in exactly the manner of the
     * {@link #write(int)} method.
     *
     * @param      obj   The {@code Object} to be printed
     * @see        java.lang.Object#toString()
     * @see Charset#defaultCharset()
     */
    public void print(Object obj) {
        write(String.valueOf(obj));
    }


    /* Methods that do terminate lines */

    /**
     * Terminates the current line by writing the line separator string.  The
     * line separator string is defined by the system property
     * {@code line.separator}, and is not necessarily a single newline
     * character ({@code '\n'}).
     */
    public void println() {
        newLine();
    }

    /**
     * Prints a boolean and then terminates the line.  This method behaves as
     * though it invokes {@link #print(boolean)} and then
     * {@link #println()}.
     *
     * @param x  The {@code boolean} to be printed
     */
    public void println(boolean x) {
        if (getClass() == PrintStream.class) {
            writeln(String.valueOf(x));
        } else {
            synchronized (this) {
                print(x);
                newLine();
            }
        }
    }

    /**
     * Prints a character and then terminates the line.  This method behaves as
     * though it invokes {@link #print(char)} and then
     * {@link #println()}.
     *
     * @param x  The {@code char} to be printed.
     */
    public void println(char x) {
        if (getClass() == PrintStream.class) {
            writeln(String.valueOf(x));
        } else {
            synchronized (this) {
                print(x);
                newLine();
            }
        }
    }

    /**
     * Prints an integer and then terminates the line.  This method behaves as
     * though it invokes {@link #print(int)} and then
     * {@link #println()}.
     *
     * @param x  The {@code int} to be printed.
     */
    public void println(int x) {
        if (getClass() == PrintStream.class) {
            writeln(String.valueOf(x));
        } else {
            synchronized (this) {
                print(x);
                newLine();
            }
        }
    }

    /**
     * Prints a long and then terminates the line.  This method behaves as
     * though it invokes {@link #print(long)} and then
     * {@link #println()}.
     *
     * @param x  a The {@code long} to be printed.
     */
    public void println(long x) {
        if (getClass() == PrintStream.class) {
            writeln(String.valueOf(x));
        } else {
            synchronized (this) {
                print(x);
                newLine();
            }
        }
    }

    /**
     * Prints a float and then terminates the line.  This method behaves as
     * though it invokes {@link #print(float)} and then
     * {@link #println()}.
     *
     * @param x  The {@code float} to be printed.
     */
    public void println(float x) {
        if (getClass() == PrintStream.class) {
            writeln(String.valueOf(x));
        } else {
            synchronized (this) {
                print(x);
                newLine();
            }
        }
    }

    /**
     * Prints a double and then terminates the line.  This method behaves as
     * though it invokes {@link #print(double)} and then
     * {@link #println()}.
     *
     * @param x  The {@code double} to be printed.
     */
    public void println(double x) {
        if (getClass() == PrintStream.class) {
            writeln(String.valueOf(x));
        } else {
            synchronized (this) {
                print(x);
                newLine();
            }
        }
    }

    /**
     * Prints an array of characters and then terminates the line.  This method
     * behaves as though it invokes {@link #print(char[])} and
     * then {@link #println()}.
     *
     * @param x  an array of chars to print.
     */
    public void println(char[] x) {
        if (getClass() == PrintStream.class) {
            writeln(x);
        } else {
            synchronized (this) {
                print(x);
                newLine();
            }
        }
    }

    /**
     * Prints a {@link StringTemplate} and then terminates the line.  This method behaves as
     * though it invokes {@link #print(StringTemplate)} and then
     * {@link #println()}.
     *
     * @param st  The {@code String} to be printed.
     *
     * @since  23
     */
    @PreviewFeature(feature=PreviewFeature.Feature.STRING_TEMPLATES)
    public void println(StringTemplate st) {
        if (getClass() == PrintStream.class) {
            print(st);
            newLine();
        } else {
            synchronized (this) {
                print(st);
                newLine();
            }
        }
    }


    /**
     * Prints a String and then terminates the line.  This method behaves as
     * though it invokes {@link #print(String)} and then
     * {@link #println()}.
     *
     * @param x  The {@code String} to be printed.
     */
    public void println(String x) {
        if (getClass() == PrintStream.class) {
            writeln(String.valueOf(x));
        } else {
            synchronized (this) {
                print(x);
                newLine();
            }
        }
    }

    /**
     * Prints an Object and then terminates the line.  This method calls
     * at first String.valueOf(x) to get the printed object's string value,
     * then behaves as
     * though it invokes {@link #print(String)} and then
     * {@link #println()}.
     *
     * @param x  The {@code Object} to be printed.
     */
    public void println(Object x) {
        String s = String.valueOf(x);
        if (getClass() == PrintStream.class) {
            // need to apply String.valueOf again since first invocation
            // might return null
            writeln(String.valueOf(s));
        } else {
            synchronized (this) {
                print(s);
                newLine();
            }
        }
    }


    /**
     * A convenience method to write a formatted string to this output stream
     * using the specified format string and arguments.
     *
     * <p> An invocation of this method of the form
     * {@code out.printf(format, args)} behaves
     * in exactly the same way as the invocation
     *
     * {@snippet lang=java :
     *     out.format(format, args)
     * }
     *
     * @param  format
     *         A format string as described in <a
     *         href="../util/Formatter.html#syntax">Format string syntax</a>
     *
     * @param  args
     *         Arguments referenced by the format specifiers in the format
     *         string.  If there are more arguments than format specifiers, the
     *         extra arguments are ignored.  The number of arguments is
     *         variable and may be zero.  The maximum number of arguments is
     *         limited by the maximum dimension of a Java array as defined by
     *         <cite>The Java Virtual Machine Specification</cite>.
     *         The behaviour on a
     *         {@code null} argument depends on the <a
     *         href="../util/Formatter.html#syntax">conversion</a>.
     *
     * @throws  java.util.IllegalFormatException
     *          If a format string contains an illegal syntax, a format
     *          specifier that is incompatible with the given arguments,
     *          insufficient arguments given the format string, or other
     *          illegal conditions.  For specification of all possible
     *          formatting errors, see the <a
     *          href="../util/Formatter.html#detail">Details</a> section of the
     *          formatter class specification.
     *
     * @throws  NullPointerException
     *          If the {@code format} is {@code null}
     *
     * @return  This output stream
     *
     * @since  1.5
     */
    public PrintStream printf(String format, Object ... args) {
        return format(format, args);
    }

    /**
     * A convenience method to write a formatted string to this output stream
     * using the specified format string and arguments.
     *
     * <p> An invocation of this method of the form
     * {@code out.printf(l, format, args)} behaves
     * in exactly the same way as the invocation
     *
     * {@snippet lang=java :
     *     out.format(l, format, args)
     * }
     *
     * @param  l
     *         The {@linkplain java.util.Locale locale} to apply during
     *         formatting.  If {@code l} is {@code null} then no localization
     *         is applied.
     *
     * @param  format
     *         A format string as described in <a
     *         href="../util/Formatter.html#syntax">Format string syntax</a>
     *
     * @param  args
     *         Arguments referenced by the format specifiers in the format
     *         string.  If there are more arguments than format specifiers, the
     *         extra arguments are ignored.  The number of arguments is
     *         variable and may be zero.  The maximum number of arguments is
     *         limited by the maximum dimension of a Java array as defined by
     *         <cite>The Java Virtual Machine Specification</cite>.
     *         The behaviour on a
     *         {@code null} argument depends on the <a
     *         href="../util/Formatter.html#syntax">conversion</a>.
     *
     * @throws  java.util.IllegalFormatException
     *          If a format string contains an illegal syntax, a format
     *          specifier that is incompatible with the given arguments,
     *          insufficient arguments given the format string, or other
     *          illegal conditions.  For specification of all possible
     *          formatting errors, see the <a
     *          href="../util/Formatter.html#detail">Details</a> section of the
     *          formatter class specification.
     *
     * @throws  NullPointerException
     *          If the {@code format} is {@code null}
     *
     * @return  This output stream
     *
     * @since  1.5
     */
    public PrintStream printf(Locale l, String format, Object ... args) {
        return format(l, format, args);
    }

    /**
     * Writes a formatted string to this output stream using the specified
     * format string and arguments.
     *
     * <p> The locale always used is the one returned by {@link
     * java.util.Locale#getDefault(Locale.Category)} with
     * {@link java.util.Locale.Category#FORMAT FORMAT} category specified,
     * regardless of any previous invocations of other formatting methods on
     * this object.
     *
     * @param  format
     *         A format string as described in <a
     *         href="../util/Formatter.html#syntax">Format string syntax</a>
     *
     * @param  args
     *         Arguments referenced by the format specifiers in the format
     *         string.  If there are more arguments than format specifiers, the
     *         extra arguments are ignored.  The number of arguments is
     *         variable and may be zero.  The maximum number of arguments is
     *         limited by the maximum dimension of a Java array as defined by
     *         <cite>The Java Virtual Machine Specification</cite>.
     *         The behaviour on a
     *         {@code null} argument depends on the <a
     *         href="../util/Formatter.html#syntax">conversion</a>.
     *
     * @throws  java.util.IllegalFormatException
     *          If a format string contains an illegal syntax, a format
     *          specifier that is incompatible with the given arguments,
     *          insufficient arguments given the format string, or other
     *          illegal conditions.  For specification of all possible
     *          formatting errors, see the <a
     *          href="../util/Formatter.html#detail">Details</a> section of the
     *          formatter class specification.
     *
     * @throws  NullPointerException
     *          If the {@code format} is {@code null}
     *
     * @return  This output stream
     *
     * @since  1.5
     */
    public PrintStream format(String format, Object ... args) {
        try {
            synchronized (this) {
                ensureOpen();
                if ((formatter == null) || (formatter.locale() != Locale.getDefault(Locale.Category.FORMAT)))
                    formatter = new Formatter((Appendable) this);
                formatter.format(Locale.getDefault(Locale.Category.FORMAT), format, args);
            }
        } catch (InterruptedIOException x) {
            Thread.currentThread().interrupt();
        } catch (IOException x) {
            trouble = true;
        }
        return this;
    }

    /**
     * Writes a formatted string to this output stream using the specified
     * format string and arguments.
     *
     * @param  l
     *         The {@linkplain java.util.Locale locale} to apply during
     *         formatting.  If {@code l} is {@code null} then no localization
     *         is applied.
     *
     * @param  format
     *         A format string as described in <a
     *         href="../util/Formatter.html#syntax">Format string syntax</a>
     *
     * @param  args
     *         Arguments referenced by the format specifiers in the format
     *         string.  If there are more arguments than format specifiers, the
     *         extra arguments are ignored.  The number of arguments is
     *         variable and may be zero.  The maximum number of arguments is
     *         limited by the maximum dimension of a Java array as defined by
     *         <cite>The Java Virtual Machine Specification</cite>.
     *         The behaviour on a
     *         {@code null} argument depends on the <a
     *         href="../util/Formatter.html#syntax">conversion</a>.
     *
     * @throws  java.util.IllegalFormatException
     *          If a format string contains an illegal syntax, a format
     *          specifier that is incompatible with the given arguments,
     *          insufficient arguments given the format string, or other
     *          illegal conditions.  For specification of all possible
     *          formatting errors, see the <a
     *          href="../util/Formatter.html#detail">Details</a> section of the
     *          formatter class specification.
     *
     * @throws  NullPointerException
     *          If the {@code format} is {@code null}
     *
     * @return  This output stream
     *
     * @since  1.5
     */
    public PrintStream format(Locale l, String format, Object ... args) {
        try {
            synchronized (this) {
                ensureOpen();
                if ((formatter == null) || (formatter.locale() != l))
                    formatter = new Formatter(this, l);
                formatter.format(l, format, args);
            }
        } catch (InterruptedIOException x) {
            Thread.currentThread().interrupt();
        } catch (IOException x) {
            trouble = true;
        }
        return this;
    }

    /**
     * Writes a {@link StringTemplate} to this output stream using the specified
     * format and values.
     *
     * <p> The locale always used is the one returned by {@link
     * java.util.Locale#getDefault(Locale.Category)} with
     * {@link java.util.Locale.Category#FORMAT FORMAT} category specified,
     * regardless of any previous invocations of other formatting methods on
     * this object.
     *
     * @param  st {@link StringTemplate} containing
     *         a format string as described in <a
     *         href="../util/Formatter.html#syntax">Format string syntax</a>
     *
     *
     * @throws  java.util.IllegalFormatException
     *          If a format string contains an illegal syntax, a format
     *          specifier that is incompatible with the given arguments,
     *          insufficient arguments given the format string, or other
     *          illegal conditions.  For specification of all possible
     *          formatting errors, see the <a
     *          href="../util/Formatter.html#detail">Details</a> section of the
     *          formatter class specification.
     *
     * @throws  NullPointerException
     *          If the {@code format} is {@code null}
     *
     * @return  This output stream
     *
     * @since  23
     */
    public PrintStream format(StringTemplate st) {
        try {
            if (lock != null) {
                lock.lock();
                try {
                    implFormat(st);
                } finally {
                    lock.unlock();
                }
            } else {
                synchronized (this) {
                    implFormat(st);
                }
            }
        } catch (InterruptedIOException x) {
            Thread.currentThread().interrupt();
        } catch (IOException x) {
            trouble = true;
        }
        return this;
    }

    private void implFormat(StringTemplate st) throws IOException {
        ensureOpen();
        if ((formatter == null) || (formatter.locale() != Locale.getDefault(Locale.Category.FORMAT)))
            formatter = new Formatter((Appendable) this);
        formatter.format(Locale.getDefault(Locale.Category.FORMAT), st);
    }

    /**
     * Writes a {@link StringTemplate} to this output stream using the specified
     * format and values.
     *
     * @param  l
     *         The {@linkplain java.util.Locale locale} to apply during
     *         formatting.  If {@code l} is {@code null} then no localization
     *         is applied.
     *
     * @param  st {@link StringTemplate} containing
     *         a format string as described in <a
     *         href="../util/Formatter.html#syntax">Format string syntax</a>
     *
     * @throws  java.util.IllegalFormatException
     *          If a format string contains an illegal syntax, a format
     *          specifier that is incompatible with the given arguments,
     *          insufficient arguments given the format string, or other
     *          illegal conditions.  For specification of all possible
     *          formatting errors, see the <a
     *          href="../util/Formatter.html#detail">Details</a> section of the
     *          formatter class specification.
     *
     * @throws  NullPointerException
     *          If the {@code format} is {@code null}
     *
     * @return  This output stream
     *
     * @since  23
     */
    public PrintStream format(Locale l, StringTemplate st) {
        try {
            if (lock != null) {
                lock.lock();
                try {
                    implFormat(l, st);
                } finally {
                    lock.unlock();
                }
            } else {
                synchronized (this) {
                    implFormat(l, st);
                }
            }
        } catch (InterruptedIOException x) {
            Thread.currentThread().interrupt();
        } catch (IOException x) {
            trouble = true;
        }
        return this;
    }

    private void implFormat(Locale l, StringTemplate st) throws IOException {
        ensureOpen();
        if ((formatter == null) || (formatter.locale() != l))
            formatter = new Formatter(this, l);
        formatter.format(l, st);
    }

    /**
     * Appends the specified character sequence to this output stream.
     *
     * <p> An invocation of this method of the form {@code out.append(csq)}
     * when {@code csq} is not {@code null}, behaves in exactly the same way
     * as the invocation
     *
     * {@snippet lang=java :
     *     out.print(csq.toString())
     * }
     *
     * <p> Depending on the specification of {@code toString} for the
     * character sequence {@code csq}, the entire sequence may not be
     * appended.  For instance, invoking the {@code toString} method of a
     * character buffer will return a subsequence whose content depends upon
     * the buffer's position and limit.
     *
     * @param  csq
     *         The character sequence to append.  If {@code csq} is
     *         {@code null}, then the four characters {@code "null"} are
     *         appended to this output stream.
     *
     * @return  This output stream
     *
     * @since  1.5
     */
    public PrintStream append(CharSequence csq) {
        print(String.valueOf(csq));
        return this;
    }

    /**
     * Appends a subsequence of the specified character sequence to this output
     * stream.
     *
     * <p> An invocation of this method of the form
     * {@code out.append(csq, start, end)} when
     * {@code csq} is not {@code null}, behaves in
     * exactly the same way as the invocation
     *
     * {@snippet lang=java :
     *     out.print(csq.subSequence(start, end).toString())
     * }
     *
     * @param  csq
     *         The character sequence from which a subsequence will be
     *         appended.  If {@code csq} is {@code null}, then characters
     *         will be appended as if {@code csq} contained the four
     *         characters {@code "null"}.
     *
     * @param  start
     *         The index of the first character in the subsequence
     *
     * @param  end
     *         The index of the character following the last character in the
     *         subsequence
     *
     * @return  This output stream
     *
     * @throws  IndexOutOfBoundsException
     *          If {@code start} or {@code end} are negative, {@code start}
     *          is greater than {@code end}, or {@code end} is greater than
     *          {@code csq.length()}
     *
     * @since  1.5
     */
    public PrintStream append(CharSequence csq, int start, int end) {
        if (csq == null) csq = "null";
        return append(csq.subSequence(start, end));
    }

    /**
     * Appends the specified character to this output stream.
     *
     * <p> An invocation of this method of the form {@code out.append(c)}
     * behaves in exactly the same way as the invocation
     *
     * {@snippet lang=java :
     *     out.print(c)
     * }
     *
     * @param  c
     *         The 16-bit character to append
     *
     * @return  This output stream
     *
     * @since  1.5
     */
    public PrintStream append(char c) {
        print(c);
        return this;
    }

    /**
     * {@return the charset used in this {@code PrintStream} instance}
     *
     * @since 18
     */
    public Charset charset() {
        return charset;
    }
}<|MERGE_RESOLUTION|>--- conflicted
+++ resolved
@@ -25,18 +25,13 @@
 
 package java.io;
 
+import jdk.internal.javac.PreviewFeature;
+
 import java.util.Formatter;
 import java.util.Locale;
 import java.nio.charset.Charset;
 import java.nio.charset.IllegalCharsetNameException;
 import java.nio.charset.UnsupportedCharsetException;
-<<<<<<< HEAD
-import jdk.internal.access.JavaIOPrintStreamAccess;
-import jdk.internal.access.SharedSecrets;
-import jdk.internal.javac.PreviewFeature;
-import jdk.internal.misc.InternalLock;
-=======
->>>>>>> 8efc5585
 
 /**
  * A {@code PrintStream} adds functionality to another output stream,
@@ -1018,29 +1013,6 @@
     }
 
     /**
-     * Prints a {@link StringTemplate} and then terminates the line.  This method behaves as
-     * though it invokes {@link #print(StringTemplate)} and then
-     * {@link #println()}.
-     *
-     * @param st  The {@code String} to be printed.
-     *
-     * @since  23
-     */
-    @PreviewFeature(feature=PreviewFeature.Feature.STRING_TEMPLATES)
-    public void println(StringTemplate st) {
-        if (getClass() == PrintStream.class) {
-            print(st);
-            newLine();
-        } else {
-            synchronized (this) {
-                print(st);
-                newLine();
-            }
-        }
-    }
-
-
-    /**
      * Prints a String and then terminates the line.  This method behaves as
      * though it invokes {@link #print(String)} and then
      * {@link #println()}.
@@ -1281,10 +1253,7 @@
     public PrintStream format(Locale l, String format, Object ... args) {
         try {
             synchronized (this) {
-                ensureOpen();
-                if ((formatter == null) || (formatter.locale() != l))
-                    formatter = new Formatter(this, l);
-                formatter.format(l, format, args);
+                implFormat(l, format, args);
             }
         } catch (InterruptedIOException x) {
             Thread.currentThread().interrupt();
@@ -1292,6 +1261,13 @@
             trouble = true;
         }
         return this;
+    }
+
+    private void implFormat(Locale l, String format, Object ... args) throws IOException {
+        ensureOpen();
+        if ((formatter == null) || (formatter.locale() != l))
+            formatter = new Formatter(this, l);
+        formatter.format(l, format, args);
     }
 
     /**
@@ -1327,17 +1303,8 @@
      */
     public PrintStream format(StringTemplate st) {
         try {
-            if (lock != null) {
-                lock.lock();
-                try {
-                    implFormat(st);
-                } finally {
-                    lock.unlock();
-                }
-            } else {
-                synchronized (this) {
-                    implFormat(st);
-                }
+            synchronized (this) {
+                implFormat(st);
             }
         } catch (InterruptedIOException x) {
             Thread.currentThread().interrupt();
@@ -1385,17 +1352,8 @@
      */
     public PrintStream format(Locale l, StringTemplate st) {
         try {
-            if (lock != null) {
-                lock.lock();
-                try {
-                    implFormat(l, st);
-                } finally {
-                    lock.unlock();
-                }
-            } else {
-                synchronized (this) {
-                    implFormat(l, st);
-                }
+            synchronized (this) {
+                implFormat(l, st);
             }
         } catch (InterruptedIOException x) {
             Thread.currentThread().interrupt();
