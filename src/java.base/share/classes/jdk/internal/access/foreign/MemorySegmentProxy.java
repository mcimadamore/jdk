--- conflicted
+++ resolved
@@ -39,72 +39,8 @@
      * a read-only segment).
      * @throws IndexOutOfBoundsException if access is out-of-bounds.
      */
-<<<<<<< HEAD
-    void checkAccess(long offset, long length, boolean readOnly);
-    long unsafeGetOffset();
-    Object unsafeGetBase();
-    ScopedMemoryAccess.Scope scope();
-=======
     public abstract void checkAccess(long offset, long length, boolean readOnly);
     public abstract long unsafeGetOffset();
     public abstract Object unsafeGetBase();
-    public abstract boolean isSmall();
     public abstract ScopedMemoryAccess.Scope scope();
-
-    /* Helper functions for offset computations. These are required so that we can avoid issuing long opcodes
-     * (e.g. LMUL, LADD) when we're operating on 'small' segments (segments whose length can be expressed with an int).
-     * C2 BCE code is very sensitive to the kind of opcode being emitted, and this workaround allows us to rescue
-     * BCE when working with small segments. This workaround should be dropped when JDK-8223051 is resolved.
-     */
-
-    public static long addOffsets(long op1, long op2, MemorySegmentProxy segmentProxy) {
-        if (segmentProxy.isSmall()) {
-            // force ints for BCE
-            if (op1 > Integer.MAX_VALUE || op2 > Integer.MAX_VALUE
-                    || op1 < Integer.MIN_VALUE || op2 < Integer.MIN_VALUE) {
-                throw overflowException(Integer.MIN_VALUE, Integer.MAX_VALUE);
-            }
-            int i1 = (int)op1;
-            int i2 = (int)op2;
-            try {
-                return Math.addExact(i1, i2);
-            } catch (ArithmeticException ex) {
-                throw overflowException(Integer.MIN_VALUE, Integer.MAX_VALUE);
-            }
-        } else {
-            try {
-                return Math.addExact(op1, op2);
-            } catch (ArithmeticException ex) {
-                throw overflowException(Long.MIN_VALUE, Long.MAX_VALUE);
-            }
-        }
-    }
-
-    public static long multiplyOffsets(long op1, long op2, MemorySegmentProxy segmentProxy) {
-        if (segmentProxy.isSmall()) {
-            if (op1 > Integer.MAX_VALUE || op2 > Integer.MAX_VALUE
-                    || op1 < Integer.MIN_VALUE || op2 < Integer.MIN_VALUE) {
-                throw overflowException(Integer.MIN_VALUE, Integer.MAX_VALUE);
-            }
-            // force ints for BCE
-            int i1 = (int)op1;
-            int i2 = (int)op2;
-            try {
-                return Math.multiplyExact(i1, i2);
-            } catch (ArithmeticException ex) {
-                throw overflowException(Integer.MIN_VALUE, Integer.MAX_VALUE);
-            }
-        } else {
-            try {
-                return Math.multiplyExact(op1, op2);
-            } catch (ArithmeticException ex) {
-                throw overflowException(Long.MIN_VALUE, Long.MAX_VALUE);
-            }
-        }
-    }
-
-    private static IndexOutOfBoundsException overflowException(long min, long max) {
-        return new IndexOutOfBoundsException(String.format("Overflow occurred during offset computation ; offset exceeded range { %d .. %d }", min, max));
-    }
->>>>>>> 722f2361
 }