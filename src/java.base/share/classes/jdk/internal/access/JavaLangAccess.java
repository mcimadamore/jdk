/*
 * Copyright (c) 2003, 2024, Oracle and/or its affiliates. All rights reserved.
 * DO NOT ALTER OR REMOVE COPYRIGHT NOTICES OR THIS FILE HEADER.
 *
 * This code is free software; you can redistribute it and/or modify it
 * under the terms of the GNU General Public License version 2 only, as
 * published by the Free Software Foundation.  Oracle designates this
 * particular file as subject to the "Classpath" exception as provided
 * by Oracle in the LICENSE file that accompanied this code.
 *
 * This code is distributed in the hope that it will be useful, but WITHOUT
 * ANY WARRANTY; without even the implied warranty of MERCHANTABILITY or
 * FITNESS FOR A PARTICULAR PURPOSE.  See the GNU General Public License
 * version 2 for more details (a copy is included in the LICENSE file that
 * accompanied this code).
 *
 * You should have received a copy of the GNU General Public License version
 * 2 along with this work; if not, write to the Free Software Foundation,
 * Inc., 51 Franklin St, Fifth Floor, Boston, MA 02110-1301 USA.
 *
 * Please contact Oracle, 500 Oracle Parkway, Redwood Shores, CA 94065 USA
 * or visit www.oracle.com if you need additional information or have any
 * questions.
 */

package jdk.internal.access;

import java.io.InputStream;
import java.io.PrintStream;
import java.lang.annotation.Annotation;
import java.lang.foreign.MemorySegment;
import java.lang.foreign.SymbolLookup;
import java.lang.invoke.MethodHandle;
import java.lang.invoke.MethodType;
import java.lang.module.ModuleDescriptor;
import java.lang.reflect.Executable;
import java.lang.reflect.Method;
import java.net.URI;
import java.nio.charset.CharacterCodingException;
import java.nio.charset.Charset;
import java.security.AccessControlContext;
import java.security.ProtectionDomain;
import java.util.List;
import java.util.Map;
import java.util.Set;
import java.util.concurrent.ConcurrentHashMap;
import java.util.concurrent.Executor;
import java.util.concurrent.RejectedExecutionException;
import java.util.stream.Stream;

import jdk.internal.loader.NativeLibraries;
import jdk.internal.misc.CarrierThreadLocal;
import jdk.internal.module.ServicesCatalog;
import jdk.internal.reflect.ConstantPool;
import jdk.internal.vm.Continuation;
import jdk.internal.vm.ContinuationScope;
import jdk.internal.vm.StackableScope;
import jdk.internal.vm.ThreadContainer;
import sun.reflect.annotation.AnnotationType;
import sun.nio.ch.Interruptible;

public interface JavaLangAccess {

    /**
     * Returns the list of {@code Method} objects for the declared public
     * methods of this class or interface that have the specified method name
     * and parameter types.
     */
    List<Method> getDeclaredPublicMethods(Class<?> klass, String name, Class<?>... parameterTypes);

    /**
     * Return most specific method that matches name and parameterTypes.
     */
    Method findMethod(Class<?> klass, boolean publicOnly, String name, Class<?>... parameterTypes);

    /**
     * Return the constant pool for a class.
     */
    ConstantPool getConstantPool(Class<?> klass);

    /**
     * Compare-And-Set the AnnotationType instance corresponding to this class.
     * (This method only applies to annotation types.)
     */
    boolean casAnnotationType(Class<?> klass, AnnotationType oldType, AnnotationType newType);

    /**
     * Get the AnnotationType instance corresponding to this class.
     * (This method only applies to annotation types.)
     */
    AnnotationType getAnnotationType(Class<?> klass);

    /**
     * Get the declared annotations for a given class, indexed by their types.
     */
    Map<Class<? extends Annotation>, Annotation> getDeclaredAnnotationMap(Class<?> klass);

    /**
     * Get the array of bytes that is the class-file representation
     * of this Class' annotations.
     */
    byte[] getRawClassAnnotations(Class<?> klass);

    /**
     * Get the array of bytes that is the class-file representation
     * of this Class' type annotations.
     */
    byte[] getRawClassTypeAnnotations(Class<?> klass);

    /**
     * Get the array of bytes that is the class-file representation
     * of this Executable's type annotations.
     */
    byte[] getRawExecutableTypeAnnotations(Executable executable);

    /**
     * Returns the elements of an enum class or null if the
     * Class object does not represent an enum type;
     * the result is uncloned, cached, and shared by all callers.
     */
    <E extends Enum<E>> E[] getEnumConstantsShared(Class<E> klass);

    /**
     * Set current thread's blocker field.
     */
    void blockedOn(Interruptible b);

    /**
     * Registers a shutdown hook.
     *
     * It is expected that this method with registerShutdownInProgress=true
     * is only used to register DeleteOnExitHook since the first file
     * may be added to the delete on exit list by the application shutdown
     * hooks.
     *
     * @param slot  the slot in the shutdown hook array, whose element
     *              will be invoked in order during shutdown
     * @param registerShutdownInProgress true to allow the hook
     *        to be registered even if the shutdown is in progress.
     * @param hook  the hook to be registered
     *
     * @throws IllegalStateException if shutdown is in progress and
     *         the slot is not valid to register.
     */
    void registerShutdownHook(int slot, boolean registerShutdownInProgress, Runnable hook);

    /**
     * Returns a new Thread with the given Runnable and an
     * inherited AccessControlContext.
     */
    Thread newThreadWithAcc(Runnable target, @SuppressWarnings("removal") AccessControlContext acc);

    /**
     * Invokes the finalize method of the given object.
     */
    void invokeFinalize(Object o) throws Throwable;

    /**
     * Returns the ConcurrentHashMap used as a storage for ClassLoaderValue(s)
     * associated with the given class loader, creating it if it doesn't already exist.
     */
    ConcurrentHashMap<?, ?> createOrGetClassLoaderValueMap(ClassLoader cl);

    /**
     * Defines a class with the given name to a class loader.
     */
    Class<?> defineClass(ClassLoader cl, String name, byte[] b, ProtectionDomain pd, String source);

    /**
     * Defines a class with the given name to a class loader with
     * the given flags and class data.
     *
     * @see java.lang.invoke.MethodHandles.Lookup#defineClass
     */
    Class<?> defineClass(ClassLoader cl, Class<?> lookup, String name, byte[] b, ProtectionDomain pd, boolean initialize, int flags, Object classData);

    /**
     * Returns a class loaded by the bootstrap class loader.
     */
    Class<?> findBootstrapClassOrNull(String name);

    /**
     * Define a Package of the given name and module by the given class loader.
     */
    Package definePackage(ClassLoader cl, String name, Module module);

    /**
     * Record the non-exported packages of the modules in the given layer
     */
    void addNonExportedPackages(ModuleLayer layer);

    /**
     * Invalidate package access cache
     */
    void invalidatePackageAccessCache();

    /**
     * Defines a new module to the Java virtual machine. The module
     * is defined to the given class loader.
     *
     * The URI is for information purposes only, it can be {@code null}.
     */
    Module defineModule(ClassLoader loader, ModuleDescriptor descriptor, URI uri);

    /**
     * Defines the unnamed module for the given class loader.
     */
    Module defineUnnamedModule(ClassLoader loader);

    /**
     * Updates the readability so that module m1 reads m2. The new read edge
     * does not result in a strong reference to m2 (m2 can be GC'ed).
     *
     * This method is the same as m1.addReads(m2) but without a permission check.
     */
    void addReads(Module m1, Module m2);

    /**
     * Updates module m to read all unnamed modules.
     */
    void addReadsAllUnnamed(Module m);

    /**
     * Updates module m1 to export a package unconditionally.
     */
    void addExports(Module m1, String pkg);

    /**
     * Updates module m1 to export a package to module m2. The export does
     * not result in a strong reference to m2 (m2 can be GC'ed).
     */
    void addExports(Module m1, String pkg, Module m2);

    /**
     * Updates a module m to export a package to all unnamed modules.
     */
    void addExportsToAllUnnamed(Module m, String pkg);

    /**
     * Updates module m1 to open a package to module m2. Opening the
     * package does not result in a strong reference to m2 (m2 can be GC'ed).
     */
    void addOpens(Module m1, String pkg, Module m2);

    /**
     * Updates module m to open a package to all unnamed modules.
     */
    void addOpensToAllUnnamed(Module m, String pkg);

    /**
     * Updates module m to open all packages in the given sets.
     */
    void addOpensToAllUnnamed(Module m, Set<String> concealedPkgs, Set<String> exportedPkgs);

    /**
     * Updates module m to use a service.
     */
    void addUses(Module m, Class<?> service);

    /**
     * Returns true if module m reflectively exports a package to other
     */
    boolean isReflectivelyExported(Module module, String pn, Module other);

    /**
     * Returns true if module m reflectively opens a package to other
     */
    boolean isReflectivelyOpened(Module module, String pn, Module other);

    /**
     * Updates module m to allow access to restricted methods.
     */
    Module addEnableNativeAccess(Module m);

    /**
     * Updates module named {@code name} in layer {@code layer} to allow access to restricted methods.
     * Returns true iff the given module exists in the given layer.
     */
    boolean addEnableNativeAccess(ModuleLayer layer, String name);

    /**
     * Updates all unnamed modules to allow access to restricted methods.
     */
    void addEnableNativeAccessToAllUnnamed();

    /**
     * Ensure that the given module has native access. If not, warn or throw exception depending on the configuration.
     * @param m the module in which native access occurred
     * @param owner the owner of the restricted method being called (or the JNI method being bound)
     * @param methodName the name of the restricted method being called (or the JNI method being bound)
     * @param currentClass the class calling the restricted method (for JNI, this is the same as {@code owner})
     * @param jni {@code true}, if this event is related to a JNI method being bound
     */
    void ensureNativeAccess(Module m, Class<?> owner, String methodName, Class<?> currentClass, boolean jni);

    /**
     * Returns the ServicesCatalog for the given Layer.
     */
    ServicesCatalog getServicesCatalog(ModuleLayer layer);

    /**
     * Record that this layer has at least one module defined to the given
     * class loader.
     */
    void bindToLoader(ModuleLayer layer, ClassLoader loader);

    /**
     * Returns an ordered stream of layers. The first element is the
     * given layer, the remaining elements are its parents, in DFS order.
     */
    Stream<ModuleLayer> layers(ModuleLayer layer);

    /**
     * Returns a stream of the layers that have modules defined to the
     * given class loader.
     */
    Stream<ModuleLayer> layers(ClassLoader loader);

    /**
     * Count the number of leading positive bytes in the range.
     */
    int countPositives(byte[] ba, int off, int len);

    /**
     * Count the number of leading non-zero ascii chars in the String.
     */
    int countNonZeroAscii(String s);

    /**
     * Constructs a new {@code String} by decoding the specified subarray of
     * bytes using the specified {@linkplain java.nio.charset.Charset charset}.
     *
     * The caller of this method shall relinquish and transfer the ownership of
     * the byte array to the callee since the later will not make a copy.
     *
     * @param bytes the byte array source
     * @param cs the Charset
     * @return the newly created string
     * @throws CharacterCodingException for malformed or unmappable bytes
     */
    String newStringNoRepl(byte[] bytes, Charset cs) throws CharacterCodingException;

    /**
     * Encode the given string into a sequence of bytes using the specified Charset.
     *
     * This method avoids copying the String's internal representation if the input
     * is ASCII.
     *
     * This method throws CharacterCodingException instead of replacing when
     * malformed input or unmappable characters are encountered.
     *
     * @param s the string to encode
     * @param cs the charset
     * @return the encoded bytes
     * @throws CharacterCodingException for malformed input or unmappable characters
     */
    byte[] getBytesNoRepl(String s, Charset cs) throws CharacterCodingException;

    /**
     * Returns a new string by decoding from the given utf8 bytes array.
     *
     * @param off the index of the first byte to decode
     * @param len the number of bytes to decode
     * @return the newly created string
     * @throws IllegalArgumentException for malformed or unmappable bytes.
     */
    String newStringUTF8NoRepl(byte[] bytes, int off, int len);

    /**
     * Get the char at index in a byte[] in internal UTF-16 representation,
     * with no bounds checks.
     *
     * @param bytes the UTF-16 encoded bytes
     * @param index of the char to retrieve, 0 <= index < (bytes.length >> 1)
     * @return the char value
     */
    char getUTF16Char(byte[] bytes, int index);

    /**
     * Put the char at index in a byte[] in internal UTF-16 representation,
     * with no bounds checks.
     *
     * @param bytes the UTF-16 encoded bytes
     * @param index of the char to retrieve, 0 <= index < (bytes.length >> 1)
     */
    void putCharUTF16(byte[] bytes, int index, int ch);

    /**
     * Encode the given string into a sequence of bytes using utf8.
     *
     * @param s the string to encode
     * @return the encoded bytes in utf8
     * @throws IllegalArgumentException for malformed surrogates
     */
    byte[] getBytesUTF8NoRepl(String s);

    /**
     * Inflated copy from byte[] to char[], as defined by StringLatin1.inflate
     */
    void inflateBytesToChars(byte[] src, int srcOff, char[] dst, int dstOff, int len);

    /**
     * Decodes ASCII from the source byte array into the destination
     * char array.
     *
     * @return the number of bytes successfully decoded, at most len
     */
    int decodeASCII(byte[] src, int srcOff, char[] dst, int dstOff, int len);

    /**
     * Returns the initial `System.in` to determine if it is replaced
     * with `System.setIn(newIn)` method
     */
    InputStream initialSystemIn();

    /**
     * Returns the initial value of System.err.
     */
    PrintStream initialSystemErr();

    /**
     * Encodes ASCII codepoints as possible from the source array into
     * the destination byte array, assuming that the encoding is ASCII
     * compatible
     *
     * @return the number of bytes successfully encoded, or 0 if none
     */
    int encodeASCII(char[] src, int srcOff, byte[] dst, int dstOff, int len);

    /**
     * Set the cause of Throwable
     * @param cause set t's cause to new value
     */
    void setCause(Throwable t, Throwable cause);

    /**
     * Get protection domain of the given Class
     */
    ProtectionDomain protectionDomain(Class<?> c);

    /**
     * Get a method handle of string concat helper method
     */
    MethodHandle stringConcatHelper(String name, MethodType methodType);

    /**
<<<<<<< HEAD
     * Returns {@code true} if lengthCoder is Latin1
     */
    boolean stringConcatHelpeIsLatin1(long lengthCoder);

    /**
     * Prepends constant and the stringly representation of value into buffer,
     * given the coder and final index. Index is measured in chars, not in bytes!
     */
    long stringConcatHelperPrepend(long indexCoder, byte[] buf, String value);

    /**
=======
>>>>>>> 0c36177f
     * Get the string concat initial coder
     */
    long stringConcatInitialCoder();

    /**
     * Update lengthCoder for constant
     */
    long stringConcatMix(long lengthCoder, String constant);

    /**
     * Mix value length and coder into current length and coder.
     */
    long stringConcatMix(long lengthCoder, char value);

<<<<<<< HEAD
   /**
    * Get the coder for the supplied character.
    */
   long stringConcatCoder(char value);

   /**
    * Update lengthCoder for StringBuilder.
    */
   long stringBuilderConcatMix(long lengthCoder, StringBuilder sb);

    /**
     * Prepend StringBuilder content.
    */
   long stringBuilderConcatPrepend(long lengthCoder, byte[] buf, StringBuilder sb);
=======
    Object stringConcat1(String[] constants);

    /**
     * Get the string initial coder, When COMPACT_STRINGS is on, it returns 0, and when it is off, it returns 1.
     */
    byte stringInitCoder();

    /**
     * Get the Coder of String, which is used by StringConcatFactory to calculate the initCoder of constants
     */
    byte stringCoder(String str);
>>>>>>> 0c36177f

    /**
     * Join strings
     */
    String join(String prefix, String suffix, String delimiter, String[] elements, int size);

    /**
     * Concatenation of prefix and suffix characters to a String for early bootstrap
     */
    String concat(String prefix, Object value, String suffix);

    /*
     * Get the class data associated with the given class.
     * @param c the class
     * @see java.lang.invoke.MethodHandles.Lookup#defineHiddenClass(byte[], boolean, MethodHandles.Lookup.ClassOption...)
     */
    Object classData(Class<?> c);

    int getCharsLatin1(long i, int index, byte[] buf);

    int getCharsUTF16(long i, int index, byte[] buf);

    /**
     * Returns the {@link NativeLibraries} object associated with the provided class loader.
     * This is used by {@link SymbolLookup#loaderLookup()}.
     */
    NativeLibraries nativeLibrariesFor(ClassLoader loader);

    /**
     * Direct access to Shutdown.exit to avoid security manager checks
     * @param statusCode the status code
     */
    void exit(int statusCode);

    /**
     * Returns an array of all platform threads.
     */
    Thread[] getAllThreads();

    /**
     * Returns the ThreadContainer for a thread, may be null.
     */
    ThreadContainer threadContainer(Thread thread);

    /**
     * Starts a thread in the given ThreadContainer.
     */
    void start(Thread thread, ThreadContainer container);

    /**
     * Returns the top of the given thread's stackable scope stack.
     */
    StackableScope headStackableScope(Thread thread);

    /**
     * Sets the top of the current thread's stackable scope stack.
     */
    void setHeadStackableScope(StackableScope scope);

    /**
     * Returns the Thread object for the current platform thread. If the
     * current thread is a virtual thread then this method returns the carrier.
     */
    Thread currentCarrierThread();

    /**
     * Returns the value of the current carrier thread's copy of a thread-local.
     */
    <T> T getCarrierThreadLocal(CarrierThreadLocal<T> local);

    /**
     * Sets the value of the current carrier thread's copy of a thread-local.
     */
    <T> void setCarrierThreadLocal(CarrierThreadLocal<T> local, T value);

    /**
     * Removes the value of the current carrier thread's copy of a thread-local.
     */
    void removeCarrierThreadLocal(CarrierThreadLocal<?> local);

    /**
     * Returns {@code true} if there is a value in the current carrier thread's copy of
     * thread-local, even if that values is {@code null}.
     */
    boolean isCarrierThreadLocalPresent(CarrierThreadLocal<?> local);

    /**
     * Returns the current thread's scoped values cache
     */
    Object[] scopedValueCache();

    /**
     * Sets the current thread's scoped values cache
     */
    void setScopedValueCache(Object[] cache);

    /**
     * Return the current thread's scoped value bindings.
     */
    Object scopedValueBindings();

    /**
     * Returns the innermost mounted continuation
     */
    Continuation getContinuation(Thread thread);

    /**
     * Sets the innermost mounted continuation
     */
    void setContinuation(Thread thread, Continuation continuation);

    /**
     * The ContinuationScope of virtual thread continuations
     */
    ContinuationScope virtualThreadContinuationScope();

    /**
     * Parks the current virtual thread.
     * @throws WrongThreadException if the current thread is not a virtual thread
     */
    void parkVirtualThread();

    /**
     * Parks the current virtual thread for up to the given waiting time.
     * @param nanos the maximum number of nanoseconds to wait
     * @throws WrongThreadException if the current thread is not a virtual thread
     */
    void parkVirtualThread(long nanos);

    /**
     * Re-enables a virtual thread for scheduling. If the thread was parked then
     * it will be unblocked, otherwise its next attempt to park will not block
     * @param thread the virtual thread to unpark
     * @throws IllegalArgumentException if the thread is not a virtual thread
     * @throws RejectedExecutionException if the scheduler cannot accept a task
     */
    void unparkVirtualThread(Thread thread);

    /**
     * Returns the virtual thread default scheduler.
     */
    Executor virtualThreadDefaultScheduler();

    /**
     * Creates a new StackWalker
     */
    StackWalker newStackWalkerInstance(Set<StackWalker.Option> options,
                                       ContinuationScope contScope,
                                       Continuation continuation);
    /**
     * Returns '<loader-name>' @<id> if classloader has a name
     * explicitly set otherwise <qualified-class-name> @<id>
     */
    String getLoaderNameID(ClassLoader loader);

    /**
     * Copy the string bytes to an existing segment, avoiding intermediate copies.
     */
    void copyToSegmentRaw(String string, MemorySegment segment, long offset);

    /**
     * Are the string bytes compatible with the given charset?
     */
    boolean bytesCompatible(String string, Charset charset);

    /**
     * Is a security manager already set or allowed to be set
     * (using -Djava.security.manager=allow)?
     */
    boolean allowSecurityManager();
}<|MERGE_RESOLUTION|>--- conflicted
+++ resolved
@@ -444,7 +444,6 @@
     MethodHandle stringConcatHelper(String name, MethodType methodType);
 
     /**
-<<<<<<< HEAD
      * Returns {@code true} if lengthCoder is Latin1
      */
     boolean stringConcatHelpeIsLatin1(long lengthCoder);
@@ -456,8 +455,6 @@
     long stringConcatHelperPrepend(long indexCoder, byte[] buf, String value);
 
     /**
-=======
->>>>>>> 0c36177f
      * Get the string concat initial coder
      */
     long stringConcatInitialCoder();
@@ -472,7 +469,18 @@
      */
     long stringConcatMix(long lengthCoder, char value);
 
-<<<<<<< HEAD
+    Object stringConcat1(String[] constants);
+
+    /**
+     * Get the string initial coder, When COMPACT_STRINGS is on, it returns 0, and when it is off, it returns 1.
+     */
+    byte stringInitCoder();
+
+    /**
+     * Get the Coder of String, which is used by StringConcatFactory to calculate the initCoder of constants
+     */
+    byte stringCoder(String str);
+
    /**
     * Get the coder for the supplied character.
     */
@@ -487,19 +495,6 @@
      * Prepend StringBuilder content.
     */
    long stringBuilderConcatPrepend(long lengthCoder, byte[] buf, StringBuilder sb);
-=======
-    Object stringConcat1(String[] constants);
-
-    /**
-     * Get the string initial coder, When COMPACT_STRINGS is on, it returns 0, and when it is off, it returns 1.
-     */
-    byte stringInitCoder();
-
-    /**
-     * Get the Coder of String, which is used by StringConcatFactory to calculate the initCoder of constants
-     */
-    byte stringCoder(String str);
->>>>>>> 0c36177f
 
     /**
      * Join strings
