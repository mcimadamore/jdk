--- conflicted
+++ resolved
@@ -433,14 +433,11 @@
     MethodHandle stringConcatHelper(String name, MethodType methodType);
 
     /**
-<<<<<<< HEAD
      * Returns {@code true} if lengthCoder is Latin1
      */
     boolean stringConcatHelpeIsLatin1(long lengthCoder);
 
     /**
-=======
->>>>>>> 7b3a96d5
      * Prepends constant and the stringly representation of value into buffer,
      * given the coder and final index. Index is measured in chars, not in bytes!
      */
@@ -456,7 +453,6 @@
      */
     long stringConcatMix(long lengthCoder, String constant);
 
-<<<<<<< HEAD
     /**
      * Mix value length and coder into current length and coder.
      */
@@ -472,12 +468,10 @@
     */
    long stringBuilderConcatMix(long lengthCoder, StringBuilder sb);
 
-=======
->>>>>>> 7b3a96d5
-    /**
-     * Mix value length and coder into current length and coder.
-     */
-    long stringConcatMix(long lengthCoder, char value);
+    /**
+     * Prepend StringBuilder content.
+    */
+   long stringBuilderConcatPrepend(long lengthCoder, byte[] buf, StringBuilder sb);
 
     /**
      * Join strings
