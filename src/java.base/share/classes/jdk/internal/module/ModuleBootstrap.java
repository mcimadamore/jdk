--- conflicted
+++ resolved
@@ -38,6 +38,7 @@
 import java.util.Collections;
 import java.util.HashMap;
 import java.util.HashSet;
+import java.util.Iterator;
 import java.util.LinkedHashMap;
 import java.util.List;
 import java.util.Map;
@@ -457,21 +458,9 @@
         addExtraReads(bootLayer);
         boolean extraExportsOrOpens = addExtraExportsAndOpens(bootLayer);
 
-<<<<<<< HEAD
-        if (illegalAccess != null) {
-            assert systemModules != null;
-            addIllegalAccess(illegalAccess,
-                             systemModules,
-                             upgradeModulePath,
-                             bootLayer,
-                             extraExportsOrOpens);
-        }
-
         // add enable native access
         addEnableNativeAccess(bootLayer);
 
-=======
->>>>>>> 7278f56b
         Counters.add("jdk.module.boot.7.adjustModulesTime");
 
         // save module finders for later use
@@ -784,97 +773,6 @@
     }
 
     /**
-<<<<<<< HEAD
-     * Process the --illegal-access option to open packages of system modules
-     * in the boot layer to code in unnamed modules.
-     */
-    private static void addIllegalAccess(String illegalAccess,
-                                         SystemModules systemModules,
-                                         ModuleFinder upgradeModulePath,
-                                         ModuleLayer bootLayer,
-                                         boolean extraExportsOrOpens) {
-
-        if (illegalAccess.equals("deny"))
-            return;  // nothing to do
-
-        IllegalAccessLogger.Mode mode = switch (illegalAccess) {
-            case "permit" -> IllegalAccessLogger.Mode.ONESHOT;
-            case "warn"   -> IllegalAccessLogger.Mode.WARN;
-            case "debug"  -> IllegalAccessLogger.Mode.DEBUG;
-            default -> {
-                fail("Value specified to --illegal-access not recognized:"
-                        + " '" + illegalAccess + "'");
-                yield null;
-            }
-        };
-
-        var builder = new IllegalAccessLogger.Builder(mode, System.err);
-        Map<String, Set<String>> concealedPackagesToOpen = systemModules.concealedPackagesToOpen();
-        Map<String, Set<String>> exportedPackagesToOpen = systemModules.exportedPackagesToOpen();
-        if (concealedPackagesToOpen.isEmpty() && exportedPackagesToOpen.isEmpty()) {
-            // need to generate (exploded build)
-            IllegalAccessMaps maps = IllegalAccessMaps.generate(limitedFinder());
-            concealedPackagesToOpen = maps.concealedPackagesToOpen();
-            exportedPackagesToOpen = maps.exportedPackagesToOpen();
-        }
-
-        // open specific packages in the system modules
-        Set<String> emptySet = Set.of();
-        for (Module m : bootLayer.modules()) {
-            ModuleDescriptor descriptor = m.getDescriptor();
-            String name = m.getName();
-
-            // skip open modules
-            if (descriptor.isOpen()) {
-                continue;
-            }
-
-            // skip modules loaded from the upgrade module path
-            if (upgradeModulePath != null
-                && upgradeModulePath.find(name).isPresent()) {
-                continue;
-            }
-
-            Set<String> concealedPackages = concealedPackagesToOpen.getOrDefault(name, emptySet);
-            Set<String> exportedPackages = exportedPackagesToOpen.getOrDefault(name, emptySet);
-
-            // refresh the set of concealed and exported packages if needed
-            if (extraExportsOrOpens) {
-                concealedPackages = new HashSet<>(concealedPackages);
-                exportedPackages = new HashSet<>(exportedPackages);
-                Iterator<String> iterator = concealedPackages.iterator();
-                while (iterator.hasNext()) {
-                    String pn = iterator.next();
-                    if (m.isExported(pn, BootLoader.getUnnamedModule())) {
-                        // concealed package is exported to ALL-UNNAMED
-                        iterator.remove();
-                        exportedPackages.add(pn);
-                    }
-                }
-                iterator = exportedPackages.iterator();
-                while (iterator.hasNext()) {
-                    String pn = iterator.next();
-                    if (m.isOpen(pn, BootLoader.getUnnamedModule())) {
-                        // exported package is opened to ALL-UNNAMED
-                        iterator.remove();
-                    }
-                }
-            }
-
-            // log reflective access to all types in concealed packages
-            builder.logAccessToConcealedPackages(m, concealedPackages);
-
-            // log reflective access to non-public members/types in exported packages
-            builder.logAccessToExportedPackages(m, exportedPackages);
-
-            // open the packages to unnamed modules
-            JLA.addOpensToAllUnnamed(m, concealedPackages, exportedPackages);
-        }
-
-        builder.complete();
-    }
-
-    /**
      * Process the --enable-native-access option to grant access to restricted methods to selected modules.
      */
     private static void addEnableNativeAccess(ModuleLayer layer) {
@@ -916,8 +814,6 @@
     }
 
     /**
-=======
->>>>>>> 7278f56b
      * Decodes the values of --add-reads, -add-exports, --add-opens or
      * --patch-modules options that are encoded in system properties.
      *
